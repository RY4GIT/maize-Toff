# Creates climate parameters for the model based on CETRAD rainfall data.

# List of possible stations:

"""
['ARCHERS POST', 'ARDENCAPLE FARM', 'CASTLE FOREST STN', 'CHOGORIA FOREST STN', 'CHUKA FOREST STN', 
'COLCHECCIO', 'DOL DOL DAO', 'EL KARAMA', 'EMBORI FARM', 'EMBU MET STN', 'ENASOIT FARM', 
'GATHIURU FOREST STN', 'HOMBE FOREST STN', 'IRANGI FOREST STN', 'ISIOLO DAO', 'JACOBSON FARM', 
'JUNCTION (EWASO NAROK)', 'KABARU FOREST STN', 'KAGURU', 'KALALU (NRM)', 'KAMWAKI FARM', 
'KARURI (NRM)', 'KINAMBA MOW', 'KISIMA FARM', 'LAMURIA MET STN', 'LARIAK FOREST STN', 
'LOGILADO (NRM)', 'LOLDAIGA FARM', 'LOLDOTO FARM', 'LOLMARIK FARM', 'LORUKU FARM', 
'MARALAL DC', 'MARIENE CRS', 'MATANYA (NRM)', 'MERU FOREST STN', 'MOGWONI RANCH', 'MPALA FARM',
 'MUGIE RANCH', 'MUKENYA FARM', 'MUKOGODO (NRM)', 'MUNYAKA (NRM)', 'MURINGATO FOREST STN', 
 'MUTARA ADC FARM', 'MWEA IRRIGATION SCHEME', 'NANYUKI FOREST STN', 'NANYUKI KAF', 
 'NARO MORU FG POST', 'NARO MORU FOREST STN', 'NARO MORU GATE STN', 'NARO MORU MET STN', 
 'NDARAGWA FOREST STN', 'NGENIA (NRM)', 'NGENIA B', 'NICOLSON FARM', 'NYERI MOW', 
 'OL ARABEL FOREST STN', 'OL BOLOSAT FOREST STN', 'OL DONYO FARM', 'OL JOGI FARM', 'OL JORO OROK FTC',
  'OL MYSOR FARM', 'OL PEJETA FARM', 'ONTULILI FOREST STN', 'PYRAMID OL JOGI', 
  'RAGATI FOREST STN', 'RUMURUTI (NRM)', 'RUMURUTI MOW', 'SATIMA FARM', 'SEGERA PLANTATIONS', 
  'SHAMATA', 'SIRAJI (NRM)', 'SIRIMA (NRM)', 'SOLIO RANCH', 'SOUTH MARMANET FOREST STN', 
  'SUGUROI ESTATE', 'TELEKI (MT KENYA)', 'TELESWANI (NRM)', 'THARUA FARM', 'TIMAU MARANIA', 'TRENCH FARM']
"""
from scipy.optimize import curve_fit
import pandas as pd
import numpy as np
import copy
from datetime import datetime
import matplotlib.pyplot as plt
import seaborn as sns
import proplot as plot
import functools
from .climate import Climate
from .model import CropModel

<<<<<<< HEAD
=======
def check_exponential(data):

	""" Defines function that fits daily rainfall amounts to an exponential distribution and returns pdf 
		and r2. The r2 should be above 0.9 to be an exponential.

		Usage:

			check_exponential(data):

				returns r2, pdf

		How it works:
		- Step 1: To fit the distribution, we use functions from python's suite of numerical analysis, scipy.
		The scipy.stats module has a large suite of distribution functions pre-defined, which we can use to 
		develop a fit for our data. The distribution we are interested in is the exponential distribution, 
		which is called expon in the stats module.

		- Step 2-4: Calculate fitted PDF and error with fit in distribution. To test the fit of our distribution, 
		we can compare the empirical histogram to that predicted by our model. We first use our `data` to generate 
		the empirical histogram. In this example, we break the data into `30` bins, and we generate a histrogram 
		of `density` rather than counts. This allows for an easier comparison between our empirical data and the 
		fitted probability distribution function. 
		
		Here are the steps:

		1. Generate a histogram, from the `data`. Save the bin locations in `x` and the density of values in `y`
		2. Shift the `x` bin locations generated from the histogram to the center of bins.
		3. Calculate the value of the fitted `pdf(x)` for each of the bins in `x`.
		4. Determine the residual sum of the squares, $SS_{error}$, and total sum of squares, $SS_{yy}$, according 
		to the equations in rainfall-variability.ipynb.
	"""

	# Step 1. Fit the distribution.
	distribution = st.expon
	params = distribution.fit(data, loc=0) # Force the distribution to be built off of zero

	arg = params[:-2]
	loc = params[-2]
	scale = params[-1]

	y, x = np.histogram(data, bins=30, density=True)

	# Step 2. Shift the x bin locations to the center of bins.
	x = (x + np.roll(x, -1))[:-1] / 2.0

	# Step 3. Calculate the values of pdx(x) for all x.
	pdf = distribution.pdf(x, loc=loc, scale=scale, *arg)

	# Step 4. Determine the residual and total sum of the squares.
	ss_error = np.sum(np.power(y - pdf, 2.0))
	ss_yy = np.sum(np.power(y - y.mean(), 2.0))

	r_2 = 1 - ( ss_error / ss_yy )

	if r_2 < 0.9:
		print("WARNING. r2 for {station} is {r_2}".format(
			station=station,
			r_2=r_2))

	return r_2, pdf


def make_climate_parameters(station='OL JOGI FARM'):

	# Prepare the CETRAD dataset.
	year_min = 30 # minimum number of years to consider for a valid climate record.

	df = pd.read_csv("../data/CETRAD/CETRAD_rainfall.csv")  # Read in the raw csv data.

	# Step 1. Convert text strings into datetime objects.
	format = '%m/%d/%y' # Column RDate has data in M/D/YY
	df['Datetime']=pd.to_datetime(df['RDate'], format=format) # Create a new column of datetime objects using RDate.

	# 2. Step 2. Convert future dates inferred during the conversion back into 20th century dates.
	# Python is a future-looking programming language, and assumes that 1/1/34 is Jan 1, 2034.
	# We can fix this by finding all the dates in the future (dt > datetime.now()) and removing 100 years from
	# their value. This requires using the relativedelta function, which handles weird stuff like leap years.
	df['Datetime'] = df['Datetime'].map(lambda dt: dt+relativedelta(years=-100) if dt > datetime.now() else dt)

	# Step 3. Extract the Year and Month from the Datetime to make aggregation easier.
	df['Year'] = [dt.year for dt in df['Datetime']]
	df['Month'] = [dt.month for dt in df['Datetime']]

	n_years = len(df['Year'].unique())

	# Check to make sure we have enough data for fitting and parameter estimation.
	if n_years < year_min:
		print("WARNING! Station record for {station} has only {n_years} years.".format(
			station=station,
			n_years=n_years))

	# Step 4. Use the Datetime values as the index for this dataframe.
	df = df.set_index(pd.DatetimeIndex(df['Datetime']))  # Set the Datetime column as the dataframe index

	# Step 5.  Delete the old RDate column, which we no longer need. 
	# We will keep the Datetime column, in case we need it later.
	df = df.drop(['RDate'], axis=1)

	columns = [station] + ['Year', 'Month', 'Datetime']
	rainfall = df[columns]

	# First, find all the rows in the data where it rained and group by month.
	rain_days = rainfall.loc[rainfall[station] > 0]

	# Find all locations in the data where an observation was made.
	all_days = rainfall.loc[rainfall[station] >= 0]

	# Find just the rainfall amounts on days that it rained.
	data = rainfall.loc[rainfall[station] > 0][station]
	
	# Fit the daily rainfall amounts to an exponential distribution.
	check_exponential(data)

	# Determine the Monthly values of alpha and lambda from the station data:
	lambda_by_month = (
	    rain_days.groupby('Month')[station].count() /
	    all_days.groupby('Month')[station].count()
	); print(lambda_by_month)

	alpha_by_month = rain_days.groupby('Month')[station].mean()

	# MAKE THE CLIMATE PARAMETER DICT:
	climate = pd.DataFrame(alpha_by_month)
	climate = climate.rename(columns={station: 'alpha_by_month'})
	climate['lambda_by_month'] = lambda_by_month

	return climate['alpha_by_month'].to_list(), climate['lambda_by_month'].to_list(), rainfall


>>>>>>> 73037c25
@functools.lru_cache(maxsize=128)
def average_soil_moisture(model, n_sims=100, t_before=60, doy=None):

    alpha_r = model.climate.alpha_r
    lambda_r = model.climate.lambda_r
    climates = [Climate(alpha_r, lambda_r) for sim in np.arange(n_sims)]
    
    # Create a temporary crop object with a 0 day length of growing period.
    temp_crop = copy.copy(model.crop)
    temp_crop.lgp = 0

    # Get output from each simulataion using an implicit for loop.
    # Use the temp crop object to create these models.
    models = [ CropModel(crop=temp_crop,soil=model.soil,climate=climates[i]) for i in np.arange(n_sims) ]
    
    output = [ models[i].run(do_output=True, planting_date=doy+1, t_before=t_before, t_after=0) for i in np.arange(n_sims) ]

    # Extract the final value of soil moisture from each output.
    values = pd.DataFrame([output[i]['s'][-1:] for i in np.arange(n_sims)])
    return float(values.mean()), float(values.std())

def calc_yield(stress=None, max_yield = 4680):
    yield_kg_ha = -max_yield*stress + max_yield
    
    if stress > 1:
        raise ValueError("static stress, {stress} is larger than 1".format(
                stress=stress))
    if stress < 0:
        raise ValueError("static stress, {stress} is less than 0".format(
                stress=stress))
    
    return yield_kg_ha

# TODO: Consider moving plotting functions into their own script.
def plot_lin_regression(x_var = None, y_var = None, x_str = None, y_str = None, data = None, 
                        ann_x = 101, ann_y = 4500, 
                        x_lab = 'X label here', y_lab = 'Y label here', title = 'Title here', positive = True, plot = False):
    """ Computes linear regression between independent and dependent variable. 
    Usage: plot_lin_regression(x_var, y_var, x_lab, y_lab, title)
        ann_x = where on x-axis annotation should be placed
        ann_y = where on y-axis annotation should be placed
        Returns: R_squared, m, b
    """
    # Define variables
    X, y = x_var, y_var
    
    # Linear regression
    denominator = X.dot(X) - X.mean() * X.sum()
    m = ( X.dot(y) - y.mean() * X.sum() ) / denominator
    b = (y.mean() * X.dot(X) - X.mean() * X.dot(y) ) / denominator

    y_pred = m*X + b

    if plot == False:
        # Calculate residuals
        res = y - y_pred
        tot = y - y.mean()

        R_squared = 1 - res.dot(res) / tot.dot(tot)

    else:
        plt.figure(figsize=(5,4))

        g = sns.lmplot(x_str, y_str, data, ci=95, height=4, scatter_kws={'color':'black','alpha':0.6}) # ,, line_kws={'color': 'black'}
     
        # Calculate residuals
        res = y - y_pred
        tot = y - y.mean()

        R_squared = 1 - res.dot(res) / tot.dot(tot)
        print(R_squared)
        print('m',m)
        print('b',b)

        props = dict(boxstyle='square', facecolor='white', alpha=0.5, lw = 1.5) # , ec="b"

        # place a text box in upper left in axes coords
        plt.text(ann_x, ann_y, textstr, fontsize=10, #transform=ax.transAxes, 
                verticalalignment='top', bbox=props)

        plt.xlabel(x_lab)
        plt.ylabel(y_lab)
        plt.title(title, fontweight="bold")
    
    if positive == True:
        textstr = '\n'.join((
            r'$ y = %.2f$x' % (m, )+'+$  %2.0f$' % (b, ),
            r'$r^2 = %.2f$' % (R_squared, ))) 
    else:
        textstr = '\n'.join((
        r'$ y = %.2f$x' % (m, )+'$  %2.0f$' % (b, ),
        r'$r^2 = %.2f$' % (R_squared, )))

    return R_squared, m, b

def power_law_fit(xdat,ydat, x_lab, y_lab, title):
    x,y = xdat, ydat
    #xmax = 4260
    xmax = max(x)
    power_law = lambda x, a, b: a * (x**b)
    
    f, axs = plot.subplots(ncols=1, nrows=2, share=0, figsize=(5,4)) 
    
    # Find best fit.
    popt, pcov = curve_fit(power_law, x, y)
    
    # Top plot
    # Plot data and best fit curve.
    axs[0].plot(x, y,'ok', alpha=0.6)
    axs[0].plot(np.sort(x), power_law(np.sort(x), *popt),'-',markersize=3,  linewidth=2.5) # like this color color=(0.2, 0.4, 0.6, 0.6)
    axs[0].format(xlim=(100, 1000), ylim=(0, 5000))

    #r2, v1
    residuals = y - power_law(x, *popt)
    ss_res = np.sum(residuals**2)
    ss_tot = np.sum((y-np.mean(y))**2)
    r_squared = 1 - (ss_res / ss_tot)
    r_squared
    
    #r2, v2
    from sklearn.metrics import r2_score
    r2_score(y, power_law(x, *popt), multioutput='variance_weighted')
    
    # Add text
    textstr = r'$r^2=%.2f$' % (r_squared, )
    props = dict(boxstyle='square', facecolor='lightgray', alpha=0.5)
    axs[0].format(suptitle=title, title = textstr,titleweight='bold', titleloc='ul',
                 ylabel=y_lab, xlabel=x_lab)
    
    # Bottom plot
    axs[1].plot(residuals) #linewidth=.9
    axs[1].format(title='Residuals', titleweight='bold',xlabel='Simulation Number',
                 ylabel='Error') #, titleloc='ul
    axs[0].set_xlim(min(x)-3, max(x)+10)  


def plot_newfit(xdat,ydat, x_lab, y_lab, title=None):
    x,y = xdat, ydat
    #xmax = 4260
    x,y = xdat, ydat
    xmax = x.max()

    def new_fit(x, A, B):
        return A*(x - xmax)**2+B # testing this out

    f, axs = plot.subplots(ncols=1, nrows=3, share=0, figsize=(5,4)) 
    
    # Find best fit.
    popt, pcov = curve_fit(new_fit, x, y)
    
    # Top plot
    # Plot data and best fit curve.
    axs[0].plot(x, y,'ok', alpha=0.6)
    axs[0].plot(np.sort(x), new_fit(np.sort(x), *popt),'-',markersize=3,  linewidth=2.5) # like this color color=(0.2, 0.4, 0.6, 0.6)
    axs[0].format(xlim=(0, 1000), ylim=(0, 5000))
    
    #r2, v1
    residuals = y - new_fit(x, *popt)
    ss_res = np.sum(residuals**2)
    ss_tot = np.sum((y-np.mean(y))**2)
    r_squared = 1 - (ss_res / ss_tot)
    r_squared
    
    #r2, v2
    from sklearn.metrics import r2_score
    r2_score(y, new_fit(x, *popt), multioutput='variance_weighted')
    
    # Add text
    textstr = r'$r^2=%.2f$' % (r_squared, )
    props = dict(boxstyle='square', facecolor='lightgray', alpha=0.5)
    axs[0].format(suptitle='y = A(x - xmax)**2B', title = textstr,titleweight='bold', titleloc='ul',
                 ylabel=y_lab, xlabel=x_lab)
    
    # Bottom plot
    axs[1].plot(residuals) #linewidth=.9
    axs[1].format(title='Residuals, Time Series', titleweight='bold',xlabel='Simulation Number',
                 ylabel='Error') #, titleloc='ul
    axs[0].set_xlim(min(x)-3, max(x)+10)  

    # Plot histogram of the residuals
    n_bins = 100
    axs[2].hist(residuals, bins=n_bins)
    axs[2].format(title='Residuals, Histogram', titleweight='bold',xlabel='Error',
                 ylabel='Number of Simulations') #, titleloc='ul
    
    return residuals
    

def polyfit(x, y, degree):
    results = {}

    coeffs = np.polyfit(x, y, degree)

     # Polynomial Coefficients
    results['polynomial'] = coeffs.tolist()

    # r-squared
    p = np.poly1d(coeffs)
    # fit values, and mean
    yhat = p(x)                         # or [p(z) for z in x]
    ybar = np.sum(y)/len(y)          # or sum(y)/len(y)
    ssreg = np.sum((yhat-ybar)**2)   # or sum([ (yihat - ybar)**2 for yihat in yhat])
    sstot = np.sum((y - ybar)**2)    # or sum([ (yi - ybar)**2 for yi in y])
    results['determination'] = ssreg / sstot

    return results, yhat, ybar

def plot_polyfit(x=None, y=None, degree=None, x_lab='Seasonal rainfall (mm)',y_lab='Yield (kg/ha)',title='Polynomial fit'):
    # degree = degree of the fitting polynomial
    # stop the linspace at the x max of data
    xmin = min(x)
    xmax = max(x)

    fig, ax = plt.subplots(figsize=(5,4))
    p = np.poly1d(np.polyfit(x, y, degree))
    t = np.linspace(xmin, xmax, 1000)

    ax.plot(x, y, 'ok', t, p(t), '-', markersize=3, alpha=0.6, linewidth=2.5)
    #ax.format(xlim=(0, xmax+50), ylim=(0, 4000))
    results, yhat, ybar = polyfit(x,y,degree)
    

    R_squared = results['determination']
    textstr = r'$r^2=%.2f$' % (R_squared, )
    props = dict(boxstyle='square', facecolor='lightgray', alpha=0.5)

    fig.text(0.05, 0.95, textstr, transform=ax.transAxes, fontsize=12,
            verticalalignment='top', bbox=props)
    
    plt.xlabel(x_lab)
    plt.ylabel(y_lab)
    plt.title(title, fontweight="bold")

    results['polynomial'][0]

    # TODO: confidence intervals around line?

@functools.lru_cache(maxsize=64)
def evolved_calc_yield(dtm=None, m=None, b=None):

    if dtm > 185:
        raise ValueError("days to maturity, {dtm} is larger than 185".format(
                dtm=dtm))
    if dtm < 68:
        raise ValueError("days to maturity, {dtm} is less than 68".format(
                dtm=dtm))

    if not m or not b:
        # verified using Kenya Seed Co. - https://web.archive.org/web/20190819125927/http://kenyaseed.com/gallery/maize/
        verified_hybrid_data = pd.read_csv('../data/Yields/hybrid_yields_verified.csv')
        verified_hybrid_data['yield_metric_tons'] = verified_hybrid_data.verified_yield_kg_acre/1000
        p, m, b = plot_lin_regression(verified_hybrid_data.verified_days_to_maturity, verified_hybrid_data.yield_metric_tons, 
                             'verified_days_to_maturity', 'yield_metric_tons', verified_hybrid_data, 
                             85, 4.9, 'Days to Maturity (days)', 'Yield (tons/ha)', 
                             'Potential Maize Yields from Kenya Seed Company', positive=False)

    yield_kg_ha = m*dtm + b

    return yield_kg_ha

# verified using Kenya Seed Co. - https://web.archive.org/web/20190819125927/http://kenyaseed.com/gallery/maize/
#verified_hybrid_data = pd.read_csv('../data/Yields/hybrid_yields_verified.csv')

# convert to metric tons
#verified_hybrid_data['yield_metric_tons'] = verified_hybrid_data.verified_yield_kg_acre/1000
#p, m, b = plot_lin_regression(verified_hybrid_data.verified_days_to_maturity, verified_hybrid_data.yield_metric_tons, 
#                             'verified_days_to_maturity', 'yield_metric_tons', verified_hybrid_data, 
#                             85, 4.9, 'Days to Maturity (days)', 'Yield (tons/ha)', 
#                             'Potential Maize Yields from Kenya Seed Company', positive=False)<|MERGE_RESOLUTION|>--- conflicted
+++ resolved
@@ -32,138 +32,6 @@
 from .climate import Climate
 from .model import CropModel
 
-<<<<<<< HEAD
-=======
-def check_exponential(data):
-
-	""" Defines function that fits daily rainfall amounts to an exponential distribution and returns pdf 
-		and r2. The r2 should be above 0.9 to be an exponential.
-
-		Usage:
-
-			check_exponential(data):
-
-				returns r2, pdf
-
-		How it works:
-		- Step 1: To fit the distribution, we use functions from python's suite of numerical analysis, scipy.
-		The scipy.stats module has a large suite of distribution functions pre-defined, which we can use to 
-		develop a fit for our data. The distribution we are interested in is the exponential distribution, 
-		which is called expon in the stats module.
-
-		- Step 2-4: Calculate fitted PDF and error with fit in distribution. To test the fit of our distribution, 
-		we can compare the empirical histogram to that predicted by our model. We first use our `data` to generate 
-		the empirical histogram. In this example, we break the data into `30` bins, and we generate a histrogram 
-		of `density` rather than counts. This allows for an easier comparison between our empirical data and the 
-		fitted probability distribution function. 
-		
-		Here are the steps:
-
-		1. Generate a histogram, from the `data`. Save the bin locations in `x` and the density of values in `y`
-		2. Shift the `x` bin locations generated from the histogram to the center of bins.
-		3. Calculate the value of the fitted `pdf(x)` for each of the bins in `x`.
-		4. Determine the residual sum of the squares, $SS_{error}$, and total sum of squares, $SS_{yy}$, according 
-		to the equations in rainfall-variability.ipynb.
-	"""
-
-	# Step 1. Fit the distribution.
-	distribution = st.expon
-	params = distribution.fit(data, loc=0) # Force the distribution to be built off of zero
-
-	arg = params[:-2]
-	loc = params[-2]
-	scale = params[-1]
-
-	y, x = np.histogram(data, bins=30, density=True)
-
-	# Step 2. Shift the x bin locations to the center of bins.
-	x = (x + np.roll(x, -1))[:-1] / 2.0
-
-	# Step 3. Calculate the values of pdx(x) for all x.
-	pdf = distribution.pdf(x, loc=loc, scale=scale, *arg)
-
-	# Step 4. Determine the residual and total sum of the squares.
-	ss_error = np.sum(np.power(y - pdf, 2.0))
-	ss_yy = np.sum(np.power(y - y.mean(), 2.0))
-
-	r_2 = 1 - ( ss_error / ss_yy )
-
-	if r_2 < 0.9:
-		print("WARNING. r2 for {station} is {r_2}".format(
-			station=station,
-			r_2=r_2))
-
-	return r_2, pdf
-
-
-def make_climate_parameters(station='OL JOGI FARM'):
-
-	# Prepare the CETRAD dataset.
-	year_min = 30 # minimum number of years to consider for a valid climate record.
-
-	df = pd.read_csv("../data/CETRAD/CETRAD_rainfall.csv")  # Read in the raw csv data.
-
-	# Step 1. Convert text strings into datetime objects.
-	format = '%m/%d/%y' # Column RDate has data in M/D/YY
-	df['Datetime']=pd.to_datetime(df['RDate'], format=format) # Create a new column of datetime objects using RDate.
-
-	# 2. Step 2. Convert future dates inferred during the conversion back into 20th century dates.
-	# Python is a future-looking programming language, and assumes that 1/1/34 is Jan 1, 2034.
-	# We can fix this by finding all the dates in the future (dt > datetime.now()) and removing 100 years from
-	# their value. This requires using the relativedelta function, which handles weird stuff like leap years.
-	df['Datetime'] = df['Datetime'].map(lambda dt: dt+relativedelta(years=-100) if dt > datetime.now() else dt)
-
-	# Step 3. Extract the Year and Month from the Datetime to make aggregation easier.
-	df['Year'] = [dt.year for dt in df['Datetime']]
-	df['Month'] = [dt.month for dt in df['Datetime']]
-
-	n_years = len(df['Year'].unique())
-
-	# Check to make sure we have enough data for fitting and parameter estimation.
-	if n_years < year_min:
-		print("WARNING! Station record for {station} has only {n_years} years.".format(
-			station=station,
-			n_years=n_years))
-
-	# Step 4. Use the Datetime values as the index for this dataframe.
-	df = df.set_index(pd.DatetimeIndex(df['Datetime']))  # Set the Datetime column as the dataframe index
-
-	# Step 5.  Delete the old RDate column, which we no longer need. 
-	# We will keep the Datetime column, in case we need it later.
-	df = df.drop(['RDate'], axis=1)
-
-	columns = [station] + ['Year', 'Month', 'Datetime']
-	rainfall = df[columns]
-
-	# First, find all the rows in the data where it rained and group by month.
-	rain_days = rainfall.loc[rainfall[station] > 0]
-
-	# Find all locations in the data where an observation was made.
-	all_days = rainfall.loc[rainfall[station] >= 0]
-
-	# Find just the rainfall amounts on days that it rained.
-	data = rainfall.loc[rainfall[station] > 0][station]
-	
-	# Fit the daily rainfall amounts to an exponential distribution.
-	check_exponential(data)
-
-	# Determine the Monthly values of alpha and lambda from the station data:
-	lambda_by_month = (
-	    rain_days.groupby('Month')[station].count() /
-	    all_days.groupby('Month')[station].count()
-	); print(lambda_by_month)
-
-	alpha_by_month = rain_days.groupby('Month')[station].mean()
-
-	# MAKE THE CLIMATE PARAMETER DICT:
-	climate = pd.DataFrame(alpha_by_month)
-	climate = climate.rename(columns={station: 'alpha_by_month'})
-	climate['lambda_by_month'] = lambda_by_month
-
-	return climate['alpha_by_month'].to_list(), climate['lambda_by_month'].to_list(), rainfall
-
-
->>>>>>> 73037c25
 @functools.lru_cache(maxsize=128)
 def average_soil_moisture(model, n_sims=100, t_before=60, doy=None):
 
