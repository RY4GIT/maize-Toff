"""
This is the "example" module.

The example module supplies one function, factorial().  For example,

>>> Soil('Sand')
<__main__.Soil object at 0x7fe13f96f0b8>
"""

#%% Set parameters related to soils and siginificant digits
rho = 1000.0    # density of water in kg/m^3
g = 9.8         # acceleration of gravity in m/s^2
PRECISION = 2   # Number of decimal places of precision in calculations (default is 2)

#%% DATA FROM CLAPP AND HORBERGER (C&H) 1978, Table 2:

soils = {
    'sand':{
        'b': 4.05,
        'Psi_S_cm': 12.1,   # saturated water tension, cm
        'Psi_l_cm': 4.66,   # leakage water tension, cm
        'n': 0.395,         # porosity, cm^3/cm^3 (is Psi_S) in C&H,
        'Ks': 1.056,        # saturated hydraulic conductivity, cm/min
        'S': 1.52           # sorptivity, cm/min^1/2    
    },
    'loamy sand':{
        'b': 4.38,
<<<<<<< HEAD
        'Psi_S_cm': 9.0,    # saturated water tension, cm 
=======
        'Psi_S_cm': 9.0,    # saturated water tension, cm
>>>>>>> 96084f6c
        'Psi_l_cm': 2.38,   # leakage water tension, cm
        'n': 0.410,         # porosity, cm^3/cm^3 (is Psi_S) in C&H,
        'Ks': 0.938,        # saturated hydraulic conductivity, cm/min
        'S': 1.04           # sorptivity, cm/min^1/2  
    },
    'sandy loam':{
        'b': 4.90,
        'Psi_S_cm': 21.8,   # saturated water tension, cm
        'Psi_l_cm': 9.52,   # leakage water tension, cm
        'n': 0.435,         # porosity, cm^3/cm^3 (is Psi_S) in C&H,
        'Ks': 0.208,        # saturated hydraulic conductivity, cm/min
        'S': 1.03           # sorptivity, cm/min^1/2  
    },
    'silt loam':{
        'b': 5.30,
        'Psi_S_cm': 78.6,   # saturated water tension, cm
        'Psi_l_cm': 75.3,   # leakage water tension, cm
        'n': 0.485,         # porosity, cm^3/cm^3 (is Psi_S) in C&H,
        'Ks': 0.0432,       # saturated hydraulic conductivity, cm/min
        'S': 1.26           # sorptivity, cm/min^1/2  
    },
    'loam':{
        'b': 5.39,
        'Psi_S_cm': 47.8,   # saturated water tension, cm
        'Psi_l_cm': 20.0,   # leakage water tension, cm
        'n': 0.451,         # porosity, cm^3/cm^3 (is Psi_S) in C&H,
        'Ks': 0.0417,       # saturated hydraulic conductivity, cm/min
        'S': 0.693          # sorptivity, cm/min^1/2  
    },
    'sandy clay loam':{
        'b': 7.12,
<<<<<<< HEAD
        'Psi_S_cm': 29.9,   # saturated water tension, value cm
=======
        'Psi_S_cm': 29.9,   # saturated water tension, cm
>>>>>>> 96084f6c
        'Psi_l_cm': 11.7,   # leakage water tension, cm
        'n': 0.420,         # porosity, cm^3/cm^3 (is Psi_S) in C&H,
        'Ks': 0.0378,       # saturated hydraulic conductivity, cm/min
        'S': 0.488          # sorptivity, cm/min^1/2  
    },
    'silty clay loam':{
        'b': 7.75,
        'Psi_S_cm': 35.6,   # saturated water tension, cm
        'Psi_l_cm': 19.7,   # leakage water tension, cm
        'n': 0.477,         # porosity, cm^3/cm^3 (is Psi_S) in C&H,
        'Ks': 0.0102,       # saturated hydraulic conductivity, cm/min
        'S': 0.310          # sorptivity, cm/min^1/2  
    },
    'clay loam':{
        'b': 8.52,
        'Psi_S_cm': 63.0,   # saturated water tension, cm
        'Psi_l_cm': 48.1,   # leakage water tension, cm
        'n': 0.476,         # porosity, cm^3/cm^3 (is Psi_S) in C&H,
        'Ks': 0.0147,       # saturated hydraulic conductivity, cm/min
        'S': 0.537          # sorptivity, cm/min^1/2  
    },
    'sandy clay':{
        'b': 10.4,
        'Psi_S_cm': 15.3,   # saturated water tension, cm
        'Psi_l_cm': 8.18,   # leakage water tension, cm
        'n': 0.426,         # porosity, cm^3/cm^3 (is Psi_S) in C&H,
        'Ks': 0.0130,       # saturated hydraulic conductivity, cm/min
        'S': 0.223          # sorptivity, cm/min^1/2  
    },
    'silty clay':{
        'b': 10.4,
        'Psi_S_cm': 49.0,   # saturated water tension, cm
        'Psi_l_cm': 23.0,   # leakage water tension, cm
        'n': 0.492,         # porosity, cm^3/cm^3 (is Psi_S) in C&H,
        'Ks': 0.0062,       # saturated hydraulic conductivity, cm/min
        'S': 0.242          # sorptivity, cm/min^1/2  
    },
    'clay':{
        'b': 11.4,
        'Psi_S_cm': 40.5,   # saturated water tension, cm
        'Psi_l_cm': 24.3,   # leakage water tension, cm
        'n': 0.482,         # porosity, cm^3/cm^3 (is Psi_S) in C&H,
        'Ks': 0.0077,       # saturated hydraulic conductivity, cm/min
        'S': 0.268          # sorptivity, cm/min^1/2  
    }
}

#%% Soil CLass Definition

# pylint: disable=maybe-no-member
class Soil():
    """ Defines a soil object based on either passed parameters
    or a soil texture class corresponding to the textures defined in 
    Clapp & Hornberger (C&H), 1978, Table 2.

    Usage: Soil(texture, params)
        Notes: 
            If texture is not provided, params must be included.
            If texture is provided, params is ignored.
            Capitilization in texture classes is ignored.
        
        texture = texture name from Clapp & Hornberger, 1978, Table 2.
            Valid options are:
            ["Sand", "Loamy Sand", "Sandy Loam", "Silt Loam", "Loam",
             "Sandy Clay Loam", Silty Clay Loam", "Clay Loam", "Sandy Clay",
             "Silty Clay", "Clay"]
        
        params = dictionary containing values for the soil parameters:
            params = {
                'b': 11.4,
                'Psi_S': 40.5,  # saturated water tension, cm
                'Psi_l': 24.3,  # leakage water tension, cm
                'n': 0.482,     # porosity, cm^3/cm^3 (is Psi_S) in C&H,
                'Ks': 0.0077,   # saturated hydraulic conductivity, cm/min
                'S': 0.268      # sorptivity, cm/min^1/2  
            }
    
    Note: In C&H 1978, soil water retention relationships were defined according to _tensions_. 
    These tensions are specified as lengths, and are always _positive_ 
    (tension, like depth has an implied relationship to zero).

    To convert a tension, Psi_cm, (positive quantity of length) into a water potential, Psi_Pa, 
    (negative measure of energy density per unit volume, or Pa), you do the following:

    Psi_Pa = -1 * Psi_cm * rho * g

    This conversion is done during initiation of the soil class.

    """
    def __init__(self, texture=None, params=None):
        """ Initializes a soil object.

        The init function requires _either_ a soil texture or a params dictionary
        (see class description)
        
        """
        self._valid_params = set(['b', 'Psi_S_cm', 'Psi_l', 'n', 'Ks', 'S'])
        self._required_params = set(['b', 'Psi_S_cm', 'n', 'Ks'])
        
        # Set required attributes to None:
        [setattr(self, attr, None) for attr in self._required_params]
        
        if texture: # If this class is instanced with a specific USDA soil texture.
            texture = texture.lower() # Force the soil texture category to lower case
            # Assign texture parameters based on the appropriate soil class:
            for attr, val in soils[texture].items():
                setattr(self, attr, val)
        elif params: # If the class is instanced with a set of soil parameters
            for attr, val in params.items():
                # Only include valid soil parameters
                if attr in self._valid_params:  
                    setattr(self, attr, val)
            # Check that all required parameters have been set
            if not self._required_params.issubset(self.__dict__.keys()):
                missing = self._required_params.difference(self.__dict__.keys())
                raise AttributeError("Missing required parameters, {list}".format(list=missing))
        else: 
            raise AttributeError("Must pass either a soil texture or dict of parameters")
        
        # Set Psi_S (MPa) from Psi_S_cm (cm). Assumes that Psi_S_cm is positive (as it should be!)
        self.Psi_S_MPa = -1 * self.Psi_S_cm / 100 * rho * g / 1E6 
        self.Psi_L_MPa = -1 * self.Psi_l_cm / 100 * rho * g / 1E6

        # This version of sfc calculation comes from Laio et al. 2001b. Specifically, cf. the discussion
        # on p.714, and equation 15. 
        self.sfc = pow(0.05/60/24/(self.Ks*10),1/(2*self.b+3))  # Convert Ks in mm/day 
        # Make sure that field capacity is always lower than soil porosity.
        if self.sfc > self.n:
            raise ValueError("soil field capacity, {sfc} is larger than porosity, {n}".format(
                sfc=self.sfc,
                n=self.n
            ))
        # Hygroscopic point is when soil is so dry no further evaporation will occur.
<<<<<<< HEAD
        self.sh = self.s(self.theta(-12))               # Hygroscopic point in relative soil moisture [0-1] # TODO: We also set this to -100 for testing
        self.nZr = None                                 # TODO: Hygroscopic point is a wonky parameter stuck in the middle code.. consider setting elsewhere
=======
        self.sh = self.s(psi=-12)  # Hygroscopic point in relative soil moisture [0-1]
        self.nZr = None
>>>>>>> 96084f6c

    def _check_nZr(self):
        error = "Error: Calculation depends on value of self.nZr before calling self.set_nZr"
        if not self.nZr:
            raise AttributeError(error)

    def _check_theta(self, theta):
        error = "theta, {theta}, must be be in the interval (0,{n}]".format(
                theta=theta, n=self.n)
        if theta > self.n or theta < 0:
            raise ValueError(error)

    def psi(self, theta):
        """ Return water potential in Pa based 
        on volumetric soil water content in m^3/m^3

        Note: Assumes that Psi is a water potential, and therefore Psi < 0 for unsaturated soils!

        Usage: psi(theta):
        
            theta = soil water content [m^3/m^3]
        
        """
        self._check_theta(theta)
        s = self.s(theta=theta)          
        return round(self.Psi_S_MPa * pow(s,-self.b),PRECISION)
    
    def theta(self,psi):
        """ Return a volumetric water content in m^3/m^3 
        based on a given water potential (MPa)

        Note: 
        Usage: theta(psi):

            psi = soil water potential [MPa]
        
        """
        if psi > 0:
            raise ValueError("psi, {psi}, must be less than or equal to zero.".format(psi=psi))
        # Ensure result is rounded to correct precision and that we do not exceed porosity
        return min([round((self.n * pow(psi/self.Psi_S_MPa, 1/-self.b)),PRECISION), self.n]) 


    def s(self,theta=None,psi=None):
        """ Return a relative soil moisture value, s [0-1]
        given a volumetric water content [m^3/m^3] or a 
        water potential [MPa]

        Usage: s(theta):

            theta = volumetric water content [m^3/m^3]
            psi = water potential [MPa]

        Note: theta must be in the interval 0-n (porosity)
        Note: psi must be negative
        Note: Function must be called with either theta or psi, but not both.
        
        """
        if theta and psi:
            raise ValueError(
            "Both theta ({theta}) and psi {psi} values provided only one argument allowed".format(
                theta=theta,
                psi=psi
            ))
        if psi:
            theta = self.theta(psi)
        self._check_theta(theta)
        try:
            return round(theta/self.n, PRECISION)
        except:
            raise ValueError("Either theta or psi must be provided as an argument.")

    def set_nZr(self,plant):
        """ Sets the nZr for this soil in order to 
        determine fluxes in mm/day rather than relative
        soil moisture

        Usage: set_nZr(plant)

            plant = plant object with plant.Zr value set.
        
        Returns:

            nZr = n * Zr

            Also sets internal soil property nZr according to:

                self.nZr = self.n * plant.Zr
        """
        self.nZr = self.n * plant.Zr 
        return self.nZr 
    
    def calc_Q(self,s,units='mm/day'):
        """ Determines runoff as a function of relative soil moisture

        Usage: 

            calc_Q(s,units)

            s = relative soil moisture [0-1]
            units = units to return leakage in
                options are 'mm/day' (default). 
                Otherwise, returns in [0-1] relative soil 
                moisture

        Returns:

            Q = runoff [mm/day] or [0-1]
        
        """

        # Saturation excess runoff occurs when 
        # relative soil moisture exceeds 1.
        Q = 0
        if s > 1:
            Q = s - 1
        if units == 'mm/day':
            self._check_nZr()           
            return Q * self.nZr
        else:
            return Q

    def calc_L(self,s,units='mm/day'):
        """ Calculates leakage loss as a function of relative soil moisture


        Usage: calc_L(s,units)

            s = relative soil moisture [0-1]
            units = units to return leakage in
                options are 'mm/day' (default). 
                Otherwise, returns in [0-1] relative soil 
                moisture
        Returns:

            L(s) [mm/day] if units='mm/day'
            else returns [0-1]
        
        Notes:
            v1. All soils are assumed to drain to field capacity each day.

        """
        L = 0
        if s > self.sfc:
            L =  min(1, s)-self.sfc
        if units == 'mm/day':
            self._check_nZr()
            return L * self.nZr
        else:
            return L


if __name__ == "__main__":
    import doctest
    doctest.testmod()  <|MERGE_RESOLUTION|>--- conflicted
+++ resolved
@@ -25,11 +25,7 @@
     },
     'loamy sand':{
         'b': 4.38,
-<<<<<<< HEAD
-        'Psi_S_cm': 9.0,    # saturated water tension, cm 
-=======
         'Psi_S_cm': 9.0,    # saturated water tension, cm
->>>>>>> 96084f6c
         'Psi_l_cm': 2.38,   # leakage water tension, cm
         'n': 0.410,         # porosity, cm^3/cm^3 (is Psi_S) in C&H,
         'Ks': 0.938,        # saturated hydraulic conductivity, cm/min
@@ -61,11 +57,7 @@
     },
     'sandy clay loam':{
         'b': 7.12,
-<<<<<<< HEAD
-        'Psi_S_cm': 29.9,   # saturated water tension, value cm
-=======
         'Psi_S_cm': 29.9,   # saturated water tension, cm
->>>>>>> 96084f6c
         'Psi_l_cm': 11.7,   # leakage water tension, cm
         'n': 0.420,         # porosity, cm^3/cm^3 (is Psi_S) in C&H,
         'Ks': 0.0378,       # saturated hydraulic conductivity, cm/min
@@ -199,13 +191,8 @@
                 n=self.n
             ))
         # Hygroscopic point is when soil is so dry no further evaporation will occur.
-<<<<<<< HEAD
         self.sh = self.s(self.theta(-12))               # Hygroscopic point in relative soil moisture [0-1] # TODO: We also set this to -100 for testing
         self.nZr = None                                 # TODO: Hygroscopic point is a wonky parameter stuck in the middle code.. consider setting elsewhere
-=======
-        self.sh = self.s(psi=-12)  # Hygroscopic point in relative soil moisture [0-1]
-        self.nZr = None
->>>>>>> 96084f6c
 
     def _check_nZr(self):
         error = "Error: Calculation depends on value of self.nZr before calling self.set_nZr"
