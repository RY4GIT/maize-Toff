{
 "cells": [
  {
   "cell_type": "markdown",
   "metadata": {},
   "source": [
    "# Kolmogorov Smirnov Two Sample Test\n",
    "\n",
    "We run a two-sided KS test to see if two datasets (i.e. two methods of generating stochastic rainfall) were drawn from the sample underlying distribution. We use a parametric and non-parametric approach to estimate rainfall:\n",
    "- Parametric: generate rainfall frome exponential distribution\n",
    "- Non-parametric: use empirical rainfall distribution to draw from a normal distribution (check)\n",
    "\n",
    "We use a KS test because it is non-parametric and distribution agnostic, and can be used to compare two samples of data. Our hypotheses are:\n",
    "- `H_0` (null hypothesis): Two samples (datasets) come from the same distribution.\n",
    "- `H_1` (altnerative hypothesis): Two samples are from different distributions. \n",
    "\n",
    "And then use the Test statistic, `D`, or level of significance, `alpha`, to determine the result. \n",
    "\n",
    "## Table of Contents\n",
    "Notebook is divided into three parts:\n",
    "1. Part 1: [Generate non-parametric rainfall](#part1)\n",
    "2. Part 2: [Import exponential rainfall data](#part2)\n",
    "3. Part 3: [Run KS Two Sample Test](#part3)"
   ]
  },
  {
   "cell_type": "code",
   "execution_count": 23,
   "metadata": {},
   "outputs": [],
   "source": [
    "# import packages, objects, set module path\n",
    "from math import exp\n",
    "import numpy as np\n",
    "import pandas as pd\n",
    "from numpy.random import exponential, uniform\n",
    "from dateutil.relativedelta import *\n",
    "import scipy.stats as st\n",
    "from datetime import timedelta, datetime\n",
    "import os\n",
    "import sys\n",
    "import glob\n",
    "import matplotlib.pyplot as plt\n",
    "\n",
    "module_path = os.path.abspath(os.path.join('..'))\n",
    "if module_path not in sys.path:\n",
    "    sys.path.append(module_path)\n",
    "\n",
    "from farm import Climate\n",
    "from farm.climate import make_climate_parameters"
   ]
  },
  {
   "cell_type": "markdown",
   "metadata": {},
   "source": [
    "## Get non-parametric estimation of rainfall  <a class=\"anchor\" id=\"part1\"></a>\n",
    "\n",
    "Use code from `make_climate_parameters` function to import rainfall."
   ]
  },
  {
   "cell_type": "code",
   "execution_count": 24,
   "metadata": {},
   "outputs": [],
   "source": [
    "station='OL JOGI FARM'\n",
    "data_file=\"../data/CETRAD/CETRAD_rainfall.csv\"\n",
    "year_min=30\n",
    "interval='dekad'\n",
    "\n",
    "# Prepare the CETRAD dataset.\n",
    "df = pd.read_csv(data_file)  # Read in the raw csv data.\n",
    "\n",
    "# Step 1. Convert text strings into datetime objects.\n",
    "format = '%m/%d/%y' # Column RDate has data in M/D/YY\n",
    "df['Datetime']=pd.to_datetime(df['RDate'], format=format) # Create a new column of datetime objects using RDate.\n",
    "\n",
    "# 2. Step 2. Convert future dates inferred during the conversion back into 20th century dates.\n",
    "# Python is a future-looking programming language, and assumes that 1/1/34 is Jan 1, 2034.\n",
    "# We can fix this by finding all the dates in the future (dt > datetime.now()) and removing 100 years from\n",
    "# their value. This requires using the relativedelta function, which handles weird stuff like leap years.\n",
    "df['Datetime'] = df['Datetime'].map(lambda dt: dt+relativedelta(years=-100) if dt > datetime.now() else dt)\n",
    "\n",
    "# Step 3. Extract the Year and Month from the Datetime to make aggregation easier.\n",
    "df['Year'] = [dt.year for dt in df['Datetime']]\n",
    "df['Month'] = [dt.month for dt in df['Datetime']]\n",
    "df['Week'] = [dt.week for dt in df['Datetime']]\n",
    "df['Dekad'] = df['Datetime'].dt.dayofyear//10+1\n",
    "\n",
    "n_years = len(df['Year'].unique())\n",
    "\n",
    "# Step 4. Use the Datetime values as the index for this dataframe.\n",
    "df = df.set_index(pd.DatetimeIndex(df['Datetime']))  # Set the Datetime column as the dataframe index\n",
    "\n",
    "# Step 5.  Delete the old RDate column, which we no longer need. \n",
    "# We will keep the Datetime column, in case we need it later.\n",
    "df = df.drop(['RDate'], axis=1)\n",
    "\n",
    "columns = [station] + ['Year', 'Month', 'Week', 'Dekad', 'Datetime']\n",
    "rainfall = df[columns]"
   ]
  },
  {
   "cell_type": "code",
   "execution_count": 26,
   "metadata": {},
   "outputs": [
    {
     "data": {
      "text/html": [
       "<div>\n",
       "<style scoped>\n",
       "    .dataframe tbody tr th:only-of-type {\n",
       "        vertical-align: middle;\n",
       "    }\n",
       "\n",
       "    .dataframe tbody tr th {\n",
       "        vertical-align: top;\n",
       "    }\n",
       "\n",
       "    .dataframe thead th {\n",
       "        text-align: right;\n",
       "    }\n",
       "</style>\n",
       "<table border=\"1\" class=\"dataframe\">\n",
       "  <thead>\n",
       "    <tr style=\"text-align: right;\">\n",
       "      <th></th>\n",
       "      <th>OL JOGI FARM</th>\n",
       "      <th>Year</th>\n",
       "      <th>Month</th>\n",
       "      <th>Week</th>\n",
       "      <th>Dekad</th>\n",
       "      <th>Datetime</th>\n",
       "    </tr>\n",
       "    <tr>\n",
       "      <th>Datetime</th>\n",
       "      <th></th>\n",
       "      <th></th>\n",
       "      <th></th>\n",
       "      <th></th>\n",
       "      <th></th>\n",
       "      <th></th>\n",
       "    </tr>\n",
       "  </thead>\n",
       "  <tbody>\n",
       "    <tr>\n",
       "      <th>1934-01-01</th>\n",
       "      <td>NaN</td>\n",
       "      <td>1934</td>\n",
       "      <td>1</td>\n",
       "      <td>1</td>\n",
       "      <td>1</td>\n",
       "      <td>1934-01-01</td>\n",
       "    </tr>\n",
       "    <tr>\n",
       "      <th>1934-01-02</th>\n",
       "      <td>NaN</td>\n",
       "      <td>1934</td>\n",
       "      <td>1</td>\n",
       "      <td>1</td>\n",
       "      <td>1</td>\n",
       "      <td>1934-01-02</td>\n",
       "    </tr>\n",
       "    <tr>\n",
       "      <th>1934-01-03</th>\n",
       "      <td>NaN</td>\n",
       "      <td>1934</td>\n",
       "      <td>1</td>\n",
       "      <td>1</td>\n",
       "      <td>1</td>\n",
       "      <td>1934-01-03</td>\n",
       "    </tr>\n",
       "    <tr>\n",
       "      <th>1934-01-04</th>\n",
       "      <td>NaN</td>\n",
       "      <td>1934</td>\n",
       "      <td>1</td>\n",
       "      <td>1</td>\n",
       "      <td>1</td>\n",
       "      <td>1934-01-04</td>\n",
       "    </tr>\n",
       "    <tr>\n",
       "      <th>1934-01-05</th>\n",
       "      <td>NaN</td>\n",
       "      <td>1934</td>\n",
       "      <td>1</td>\n",
       "      <td>1</td>\n",
       "      <td>1</td>\n",
       "      <td>1934-01-05</td>\n",
       "    </tr>\n",
       "    <tr>\n",
       "      <th>...</th>\n",
       "      <td>...</td>\n",
       "      <td>...</td>\n",
       "      <td>...</td>\n",
       "      <td>...</td>\n",
       "      <td>...</td>\n",
       "      <td>...</td>\n",
       "    </tr>\n",
       "    <tr>\n",
       "      <th>2016-11-27</th>\n",
       "      <td>NaN</td>\n",
       "      <td>2016</td>\n",
       "      <td>11</td>\n",
       "      <td>47</td>\n",
       "      <td>34</td>\n",
       "      <td>2016-11-27</td>\n",
       "    </tr>\n",
       "    <tr>\n",
       "      <th>2016-11-28</th>\n",
       "      <td>NaN</td>\n",
       "      <td>2016</td>\n",
       "      <td>11</td>\n",
       "      <td>48</td>\n",
       "      <td>34</td>\n",
       "      <td>2016-11-28</td>\n",
       "    </tr>\n",
       "    <tr>\n",
       "      <th>2016-11-29</th>\n",
       "      <td>NaN</td>\n",
       "      <td>2016</td>\n",
       "      <td>11</td>\n",
       "      <td>48</td>\n",
       "      <td>34</td>\n",
       "      <td>2016-11-29</td>\n",
       "    </tr>\n",
       "    <tr>\n",
       "      <th>2016-11-30</th>\n",
       "      <td>NaN</td>\n",
       "      <td>2016</td>\n",
       "      <td>11</td>\n",
       "      <td>48</td>\n",
       "      <td>34</td>\n",
       "      <td>2016-11-30</td>\n",
       "    </tr>\n",
       "    <tr>\n",
       "      <th>2016-12-01</th>\n",
       "      <td>NaN</td>\n",
       "      <td>2016</td>\n",
       "      <td>12</td>\n",
       "      <td>48</td>\n",
       "      <td>34</td>\n",
       "      <td>2016-12-01</td>\n",
       "    </tr>\n",
       "  </tbody>\n",
       "</table>\n",
       "<p>30286 rows × 6 columns</p>\n",
       "</div>"
      ],
      "text/plain": [
       "            OL JOGI FARM  Year  Month  Week  Dekad   Datetime\n",
       "Datetime                                                     \n",
       "1934-01-01           NaN  1934      1     1      1 1934-01-01\n",
       "1934-01-02           NaN  1934      1     1      1 1934-01-02\n",
       "1934-01-03           NaN  1934      1     1      1 1934-01-03\n",
       "1934-01-04           NaN  1934      1     1      1 1934-01-04\n",
       "1934-01-05           NaN  1934      1     1      1 1934-01-05\n",
       "...                  ...   ...    ...   ...    ...        ...\n",
       "2016-11-27           NaN  2016     11    47     34 2016-11-27\n",
       "2016-11-28           NaN  2016     11    48     34 2016-11-28\n",
       "2016-11-29           NaN  2016     11    48     34 2016-11-29\n",
       "2016-11-30           NaN  2016     11    48     34 2016-11-30\n",
       "2016-12-01           NaN  2016     12    48     34 2016-12-01\n",
       "\n",
       "[30286 rows x 6 columns]"
      ]
     },
     "execution_count": 26,
     "metadata": {},
     "output_type": "execute_result"
    }
   ],
   "source": [
    "rainfall"
   ]
  },
  {
   "cell_type": "markdown",
   "metadata": {},
   "source": [
    "### Test code for generating rainfall using non-parametric approach\n",
    "\n",
    "These are the steps:\n",
    "1. Step 1: Sort X {x_0....x_n} from small to large\n",
    "2. Step 2: Draw random number, u, from uniform distribution {0,1}\n",
    "3. Step 3: Get sample: X [u*len(x)] and round to an integer\n",
    "4. Step 4: Locate that rainfall sample by index\n",
    "5. Step 5: Generate 365 integer numbers \n",
    "6. Step 6: Get rainfall for those integer numbers\n",
    "7. Step 7: Don't want it to rain all of the time, only set rainfall days based on lambda"
   ]
  },
  {
   "cell_type": "markdown",
   "metadata": {},
   "source": [
    "### Generate rainfall for 10,000 seasons\n",
    "\n",
    "Rather than using the steps above and a for-loop we can run what's below much more quickly."
   ]
  },
  {
   "cell_type": "code",
   "execution_count": 27,
   "metadata": {},
   "outputs": [],
   "source": [
    "# Step 1: Sort X {x_0....x_n} from small to large\n",
    "rain_days = rainfall.loc[rainfall['OL JOGI FARM'] > 0]\n",
    "x = pd.DataFrame(rain_days['OL JOGI FARM']).sort_values(by='OL JOGI FARM').values.tolist()\n",
    "x = pd.DataFrame(x)\n",
    "\n",
    "# Note, if we want to run this for certain months of the year and not the full calendar year, then\n",
    "# need to change both the lambdas that are running and the x values\n",
    "\n",
    "no_rain = len(x)-1\n",
    "lambdas = s0_climate.lambda_r\n",
    "n_lambdas = len(lambdas)\n",
    "nsims = 10000\n",
    "pvals = np.random.uniform(low=0.0, high=1.0, size=nsims*n_lambdas)\n",
    "data = np.round(np.random.uniform(low=0.0, high=1.0, size=nsims*n_lambdas)*no_rain)\n",
    "lambda_list = np.array(([lambdas]*nsims)).flatten()\n",
    "amounts = x.iloc[data]\n",
    "rf = (pvals<lambda_list).astype(int)*amounts[0]         \n",
    "final_rf = rf[rf != 0].values"
   ]
  },
  {
   "cell_type": "code",
   "execution_count": 28,
   "metadata": {},
   "outputs": [
    {
     "name": "stdout",
     "output_type": "stream",
     "text": [
      "how many values using the non-parametric approach for generating rainfall 583639\n"
     ]
    }
   ],
   "source": [
    "# all of the rainfall data\n",
    "x.iloc[data]\n",
    "\n",
    "# rainfall data excluding zeroes\n",
    "final_rf\n",
    "onp = final_rf\n",
    "print('how many values using the non-parametric approach for generating rainfall', len(onp))"
   ]
  },
  {
   "cell_type": "markdown",
   "metadata": {},
   "source": [
    "## Grab rainfall (exponential) from simulations <a class=\"anchor\" id=\"part2\"></a>\n",
    "\n",
    "Need to create alternative simulations that have 365 days worth of data. Might be worth doing this in this notebook even."
   ]
  },
  {
   "cell_type": "code",
   "execution_count": 29,
   "metadata": {},
   "outputs": [
    {
     "data": {
      "text/plain": [
       "10000"
      ]
     },
     "execution_count": 29,
     "metadata": {},
     "output_type": "execute_result"
    }
   ],
   "source": [
    "# Import in the data\n",
    "n_sim = 10000\n",
    "no_sims = np.arange(0,n_sim)\n",
    "\n",
    "files = glob.glob('../output/final/full_year/*.csv')\n",
    "output = []\n",
    "for f, n in zip(files, no_sims):\n",
    "    f_ = pd.read_csv(f).drop('Unnamed: 0',axis=1)\n",
    "    output.append(f_)\n",
    "\n",
    "output[99]\n",
    "len(output) # Check that there are 10,000 seasons"
   ]
  },
  {
   "cell_type": "markdown",
   "metadata": {},
   "source": [
    "The output is time series with all of the variables (kc, LAI, etc.. ). We want just the rainfall.\n",
    "\n",
    "**Assumption**: Rounding the parametric data here. It provides the same result as not rounding, but runs much faster."
   ]
  },
  {
   "cell_type": "code",
   "execution_count": 30,
   "metadata": {},
   "outputs": [],
   "source": [
    "output_rf = np.array([df['R'] for df in output])\n",
    "output_p = pd.DataFrame.from_records(output_rf)\n",
    "#op_notrounded = np.array(pd.melt(output_p)['value'])\n",
    "op = np.round(np.array(pd.melt(output_p)['value']), decimals=1) # let's round to the first decimal place\n",
    "op = op[op != 0]\n",
    "#op_notrounded = op_notrounded[op_notrounded != 0]"
   ]
  },
  {
   "cell_type": "markdown",
   "metadata": {},
   "source": [
    "What's the difference in length between the two datasets?"
   ]
  },
  {
   "cell_type": "code",
   "execution_count": 31,
   "metadata": {},
   "outputs": [
    {
     "name": "stdout",
     "output_type": "stream",
     "text": [
      "580391 583639\n"
     ]
    }
   ],
   "source": [
    "print(len(op), len(onp)) #, len(op_notrounded))"
   ]
  },
  {
   "cell_type": "markdown",
   "metadata": {},
   "source": [
    "## Do KS test  <a class=\"anchor\" id=\"part3\"></a>\n",
    "\n",
    "For the KS two sample test, we assume two empirical distributions and then take the difference between the two. The beauty in this test lies the fact that we do not need to know or make any assumptions about the underlying distributions. \n",
    "\n",
    "Notes and code from here: [KS for Two Samples](https://towardsdatascience.com/when-to-use-the-kolmogorov-smirnov-test-dd0b2c8a8f61)\n",
    "\n",
    "In order to compare the two datasets, we need to do the following:\n",
    "1. Order each sample\n",
    "2. Cat into one sorted array\n",
    "3. Compute the observed CDFs of the two samples\n",
    "4. Compute the maximum absolute difference, `D_n`\n",
    "5. Compare against `D_crit`"
   ]
  },
  {
   "cell_type": "code",
   "execution_count": 32,
   "metadata": {},
   "outputs": [],
   "source": [
    "# Kelly's method\n",
    "\n",
    "def cdf(values):\n",
    "    \"\"\" Defines function to compute cumulative distribution function.\n",
    "        Input one sample of data. Returns the unique values and cdf.\n",
    "    \"\"\"\n",
    "    sorted_values=np.sort(values)\n",
    "    unique_values=np.unique(sorted_values)\n",
    "    cdf_np=[]\n",
    "    num_obs = len(sorted_values)\n",
    "    for i,value in enumerate(unique_values):\n",
    "        cdf_np.append(np.argmax(value==sorted_values)/num_obs)\n",
    "    return unique_values, cdf_np"
   ]
  },
  {
   "cell_type": "code",
   "execution_count": 33,
   "metadata": {},
   "outputs": [
    {
     "name": "stdout",
     "output_type": "stream",
     "text": [
      "0.2 0.1\n",
      "78.4 144.4\n"
     ]
    }
   ],
   "source": [
    "print(min(onp), min(op)) # smallest numbers look okay\n",
    "print(max(onp), max(op)) # largest numbers are very different"
   ]
  },
  {
   "cell_type": "code",
   "execution_count": 34,
   "metadata": {},
   "outputs": [
    {
     "data": {
      "text/plain": [
       "array([1.000e-01, 1.000e-01, 1.000e-01, ..., 1.408e+02, 1.421e+02,\n",
       "       1.444e+02])"
      ]
     },
     "execution_count": 34,
     "metadata": {},
     "output_type": "execute_result"
    }
   ],
   "source": [
    "# sort samples from non-parametric method (sample a)\n",
    "samp_onp = np.sort(onp); samp_onp\n",
    "\n",
    "# sort samples from original method, exponential (sample b)\n",
    "#samp_op_nr = np.sort(op_notrounded)\n",
    "samp_op = np.sort(op); samp_op"
   ]
  },
  {
   "cell_type": "code",
   "execution_count": 35,
   "metadata": {},
   "outputs": [],
   "source": [
    "x_onp, y_onp = cdf(samp_onp)\n",
    "x_op, y_op = cdf(samp_op)"
   ]
  },
  {
   "cell_type": "code",
   "execution_count": 36,
   "metadata": {},
   "outputs": [
    {
     "data": {
      "image/png": "iVBORw0KGgoAAAANSUhEUgAAAYgAAAEWCAYAAAB8LwAVAAAABHNCSVQICAgIfAhkiAAAAAlwSFlzAAALEgAACxIB0t1+/AAAADh0RVh0U29mdHdhcmUAbWF0cGxvdGxpYiB2ZXJzaW9uMy4xLjMsIGh0dHA6Ly9tYXRwbG90bGliLm9yZy+AADFEAAAgAElEQVR4nO3dd3wc9Z34/9d7i7qs7iobGTDGxhUc08FwQAwhlIRQLgVIgHAHJLnwu4Q8LskRjtTLBYfyC4HQQiAkcISYklASOzkIBsvgbuMqsCRX9bba9v7+MSOxFitLsrTaXen9fHgf3pn5zMx7Z1fzns9nZj4jqooxxhjTkyfZARhjjElNliCMMcbEZQnCGGNMXJYgjDHGxGUJwhhjTFyWIIwxxsRlCWKEEZF/EZG9ItIqIiXJjicViMgiEakeomVViIiKiG8olhez3MP63kTkTyJy9VDGErNsFZGjD3Pez4rIK0Md0+EYaCwicqeIHBCRPf0o+6iI3Om+H7LfWaqwBDFEROSfRaTS/QPf7f7hnuZOu11EQiLS4r62iMi9IjIhZv5FIhJ15+96PT/AGPzAz4DzVDVPVeuG4HNVicg5g13OcBrMji0ZBvO9qer5qvpY4qLrW7ykqapPqOp5yYyry0BiEZEpwK3ATFUdn9jIUp8liCEgIl8HlgA/AMYBU4D/H7g4ptjvVDUfKAYuBcYDq2KTBFDr7iC6Xp8cYCjjgCxgw2F8BhER+z0kx2F/b6PdUNfkcP5261R13xAvNy3ZDmGQRKQAuAO4SVWfVdU2VQ2p6vOq+u89y7vTNgBXAPtxjlb6WsdCt3bS7DZD/CxOmWOA99zBRhH5qzv+FBFZKSJN7v+nxMyzXES+LyJvAO3AkT2W+TjOH8zzbo3mGyLymIjc6k6f5B453uQOHyUi9V2JRkSuF5Ft7rilIjKxl8/XdQR6rYjsEpEGEblRRD4mImtFpFFE7u0xzxdFZJNb9mUROcId/3e3yBo35iti5rlVRPa5NbxrY8YXiMivRWS/iLwvIt+O+QxeEfmp2+SwA/hEjziuEZEdbs1wp4h8tpfPmCkiS0Sk1n0tccfF/d56zJslIr8RkTp3W6wUkXEx3+F1MbG8ISJ3ueV2uN//Ne523ScxzVGx88bM/3ov8X9CRN51f4O7ROT2mMld27zR3eYn91yW+/3eKCJb3djuExGJ2cb/427jnSJysxyiGU+cWu03RWQt0CYiPhG5TUS2u9/DRhG5tLfP1Vss4tSUXwUmup/jUbf80yKyR5y/ob+LyHHx4hqRVNVeg3gBi4Ew4DtEmduB38QZfwfwlvt+EVDdy/xvAp933+cBJ/VSrgLQrlhwaisNwOcBH3CVO1ziTl8OfAAc5073x1lmFXBOzPAXgefd9/8MbMepHXVN+6P7/mzgAHA8kAncA/y9j7jvxzmSPg8IAM8BY4FJwD7gTLf8xcA2YIYb97eBf8QsT4GjY4YXud/RHYAfuAAnIRa5038N/BHId2PZAnzJnXYjsBmY7G7PZV3bGMgFmoHpbtkJwHG9fMY7gBXu5ykD/gH8V7zvLc68XwaeB3IAL3ACMCbmO7zOfX+N+zmvdcvd6X6/97nfwXlAC5DXc96Y+V+Ptx3dbTgb56ByDrAXuKS3+HtZ1gtAIc5Bx35gccw23giUA0XAa31sjypgtfudZLvjPgNMdOO7AmgDJhxGLIvo8XeI87vOd7fhEmB1zLRHgTv7+htO15fVIAavBDigquHDmLcWZ6fTZaJ7RNP1utwdHwKOFpFSVW1V1RX9XP4ngK2q+riqhlX1tzg7u9imq0dVdYM7PdSPZf4NOM09wj4D+AlwqjvtTHc6wGeBh1X1HVXtBL4FnCwiFYdY9n+pakBVX8H5A/+tqu5T1Rrg/4D5brkbgR+q6iZ3u/8AmNdVi+hFCLhDnRrcS0ArMF1EvMCVwLdUtUVVq4D/wUmqAJcDS1R1l6rWAz/ssdwoMEtEslV1tzq1w3g+665/n6ruB74Xs46+hHB+Z0erakRVV6lqcy9ld6rqI6oaAX6HsxO9Q1U73e0aBAZ8fkZVl6vqOlWNqupa4Lc43/dA/EhVG1X1A5xEO88dfznwc1WtVtUG4Ef9WNbd7nfS4cb3tKrWuvH9DtgKLDyMWD5CVR92fxudOAd7c8VpORjxLEEMXh1Q2lt1uA+TgPqY4VpVLYx5/d4d/yXgGGCz27xwYT+XPxF4v8e49931dtk1kIBVdTvOznsecDrOkVitiEzn4ARx0LpVtRVnW02id3tj3nfEGc5z3x8B/LwrkeJsQ+lj2XU9kni7u7xSnFpF7HaK3UYTOXgbxX6mNpyj1RuB3SLyoogc28v6e34X77vj+uNx4GXgKbd56ifinNiOp+c2Q1V72479JiInisgytxmuCeczlw5wMbFXBXVtf/joNu7Pb/KgMiLyBRFZHfObmNVHfL3FchC3+etHbvNVM07thT6WPWJYghi8N4FO4JKBzOQegX8S58j4kFR1q6pehdM88WPgGRHJ7cdqanF2prGmADWxi+9r9XHG/Q24DMhwj+7/BlyN0zywOt663XhLeqz7cO0CvtwjmWar6j8OY1kHcI7QY7dT7DbajXMUHjutm6q+rKrn4jQvbQYe7GU9Pb+LKe64Prm1nu+p6kzgFOBC4Av9mbcPbTjNVl0OddXOk8BSYLKqFuA0B0pXiIOMYzdO81KXyb0VjNG9Trfm+CBwM07zaSGwPia+wfhnnCbNc4ACnOY0hmjZKc8SxCCpahPwXeA+EblERHJExC8i54vIT3qWd0+ozcCpoo/HubzxkETkcyJSpqpRoNEdHe1HeC8Bx4hzCa5PnBO2M3GO+vtrLz1OXuMkhJv58OTkcnf4dbdpA5zPd62IzBORTJxmoLfcJpzBuh/4VtfJQnFOMn+mj5jjcuP9PfB9Ecl3dzZfB37jFvk98BURKReRIuC2rnlFZJyIXOwmv06cZqvevpffAt8WkTIRKcX5zfyml7IHEZGzRGS22xzWjJPQ+vP992U18Cn3N3s0Tk21N/lAvaoGRGQhzo6zy343nn5t8zh+D3xVnIseCoFvDnD+XJyEsR9AnAsQZh1mLD3l43y3dTjJ9AdDtNy0YAliCKjq/+DsVL6N8yPdhbPDfC6m2BUi0go04RyJ1QEnqGp/jiIXAxvc+X8OXNnV9tpHXHU4R5u3uuv7BnChqh7o72fDaXP/tlt1///ccX/D+cPpShCv4/zxdA2jqq8B3wH+F+cI8Sictv5BU9U/4NSknnKr/euB82OK3A481uM8zqHcgnM0vQPnszwJPOxOexCneWcN8A7wbMx8HpzvvRanmetM4F96WcedQCWwFljnLuvOfsQGzoHEMzjJYRPO9n+8n/Meyl045yT2Ao8BTxyi7L8Cd4hIC05y62r+RFXbge8Db7jb/KQBxvEg8ArOtnkX58AmDEQONVPM+jfinDd60/0ss4E3BhhDb36N0xxYg3Mivb/n/0YEUbUHBhljUoeInA/cr6qHuujADAOrQRhjkkpEskXkArcZdBLwn8Afkh2XsRqEMSbJRCQHp9nsWJyrrF4EvnqIS3nNMLEEYYwxJi5rYjLGGBPXUHd0lXClpaVaUVGR7DCMMSatrFq16oCqlg1knrRLEBUVFVRWViY7DGOMSSsi0rNXhT5ZE5Mxxpi4LEEYY4yJyxKEMcaYuCxBGGOMicsShDHGmLgSliBE5GFxHnG4vpfpIiJ3i/NIyrUicnyiYjHGGDNwiaxBPIrTC2lvzgemua8bgF8kMBZjjDEDlLD7IFT17308XvJi4Nfq9PWxQkQKRWSCqu5OVEzGmPTS1RWQ6odPCFLVmPfQNRTba9BB46PqvFdFo2E03IlEgmg4CJEwzpIVjbrl6XredNezmZ2nA3UtozsG7S7dY/yH8UjPGPhwOl3Pfo4NuivOmM/uDH84nu7R0e4YusuJj/axc7u3xUHLOQzJvFFuEgc/NrDaHfeRBCEiN+DUMpgyZUrPycaYXqgqkagSjipRdf+PHvx/JNqjTKTr/yiRSJhoJOL8H40SjUbQaIRoJIK6w0QjzniNfvg+6u6Mo1FUnbLi/q8agWgU3PLOc7Cc913jUEU0jETDeKMhPBrCq2E82jUcAdTdATvZo+u9uDtT55Fvo6uvubAnk8ryCUO2vLS4k1pVHwAeAFiwYMHo+sZN+lOFSAgiQfcVgmgY1NkhajRKKBIhGAoRDIUJh8NEIlFCkTCRcIRIJOK8j0S6hyPRrvdh530kSiQSIdq1I+/aGUejiEYRuv7X7mFvNIhXQ86wKh7cHTNRPBql587VK+ATQQAREMT5X8Ajzu5YBDzd42PKdk2Pmdf95073oOJBPB7wekE84PGBx496/agnC/X4UG8G6vE708QDCOIBxX3fFRBd63SGP3zvRX0ZqCcD9WaA14f7SRCP+xRRcYZxx3U/W1Sgq1X+w/Hifk63lCdm3piHkopHesTDh+uNjTd2vOfDBXTNK+6ynFKe7g344TYV5vsyu2PuHo/zZKuBSmaCqOHgZ8+WMzTPKzZmeISD0NkCwRY02E64s4NgoJVQZzuR1nqirfuJBNuIhoJEIlHCUSUcjTpH6xE9aDjaz8Mej7sz9noEv8eDx+NBPF48Hi8er8f53+cBd5x4PHjE+V+8fmecePB4vYg3A48vE/F68Xg8eL0+xOPB6/UiHq/7vw+v14PX47x3MoC7A5eu/z3uOIkzrqtc7Hwx83aPGxWPeE47yUwQS4GbReQp4ESgyc4/mFSi0SiBYIi2QICOQIhQ4y50zwa07QDRQDPRYAehiBKKRAlFot07+Yj4CfpyafeXEPQWEhU/EW8G3sxMfP4MfBlZ+P1+/H4/mX4vGT4/WX4vGX4/GX4ffp8Pv8+Lz+vF5/Pj83nccT68Xl/MTtZ2qiaxEpYgROS3wCKgVESqcZ4S5QdQ1ftxnjt7AbANaAeuTVQsxsTT2RmgufEAbY11dLTUEWqtJ9LeSLSjEe1oIhLs+MiRfcibTVvmOCTrCDyFY/DlFOLNziczO4/MrBz8mblkZWaQ6fOS5feQ6fOS6feQ6fN0NyUYky4SeRXTVX1MV+CmRK3fGIBAKEJjW5D22nVEatfR2dFOMOA0BWmw/eDCHj9kFyDZhfjGlpOV7ezsszIyycrwk5FfTPbYo8jM8NvO3owKaXGS2pheqUJ7Pe311TTvraK1uYn29lYCAScRaCiALxoElIBvDJJdQGZWEdmF5WTmFZFdUEJeQSl5haVkZuc5J0mNMYAlCJMuVCHYSrStnpaGvTQ1NdLU1kH4wA6iTbUEI0rEk0GnNxd/Zg5ZWXmMKRhLdnYuObl55IwpJm/KPPx+f7I/iTFpwxKEST2qULOKyL73aG3voLW9jUBLAx0dAdqDYSLueQERD5lZWeiUk8ibOIuisZMozc8my+9NbvzGjBCWIEzyBZqhvY5gy34a9u+hbe8OOhr3sE8L6JRsIuIjmnUk2eNKyS8qo7BkLCUlZZTkZeP12LkAYxLFEoRJjlAHna31HNixhuDOf9DSEaI9GCHs8RPwFxMa/0/kTJ7L0UXZlOVnMSbLZyeGjRlmliDMsIlGohzYXUXjthUEa9fT2hFEgebcI4hUfIySsglMKS1lfGE2GT47WWxMslmCMAkVjUTZu+Ut9tZU0bH7PQi2EhE/obGzKJh+NONLSxhXPhWv184bGJNqLEGYIReNKtUNHWytraNz618paliH+rLIKZ1CQcVcxk09jpycvGSHaYzpgyUIMyS6ksKWvS1s29+Kr6WG6Q1/Y0pGB7nHnUjZgk/h91ktwZh0YgnCDEp7MMz6mmbW1TTR3BEiwyucwAamsYbCo8rwzrgAiiqSHaYx5jBYgjADpurUFtbVNLFtXyuRqDK5wM+ZE71URN7HV70JjjoBpp0Hvoxkh2uMOUyWIEy/BUIRNu12agt1rUGyvWFOza7hGN8+8gO18H7YKTjuODj2E9bbqDFpzhKE6VNLIMSq9xtYX9NEOBziGE8ti7L2Mim6G29nCLzFMGEeFJRDdhHkjbPkYMwIYAnC9KqxPcjKqgY27W5GFeblN3J869/I94TAkwtlM2HifBgzdI84NMakDksQ5iPq24Ks2FHHlr0tFHbu5uTCTmYUe8ir3wB5Y+CY86DwCKslGDPCWYIw3VoCIVbsqGdjTRO52sxZuQeYwSoygh7Y64GcYph5MeSNTXaoxphhYAnCEAhFWLmzjve276Sg4wMu9GxlSp7iD3qgYDzMuRwy8qzGYMwoYwliFItGlTW76tm16s8UtGxhUVaY8uJssoonw4S5kD8ecsucB8sbY0YdSxCj1K76dt5ZtYKC2r8zzd/JpJlzGTPpWCg+ErLGJDs8Y0wKsAQxygSCYSpXv0tVzR6ODGzg2BKhaME/I+NnJzs0Y0yKsQQxilRvrqTq3b/ga9/PGYXZTBqXjffoxWDJwRgThyWIUSDQuIc1764kvPMNcjIzOOK0T1EyZSZ4MyAjJ9nhGWNSlCWIkSwSYveq56nduAKNRBk36UgqTrsSX15xsiMzxqQBSxAjVKi1nu1/eYSGA3toG3cCc086h7LS0mSHZYxJI5YgRqCG+gNsfeWXdHa0kzX/Ks6aNx+vx+5hMMYMjCWIkSISgs0vUr+nim27alHxMfXsL1J+xNHJjswYk6YsQaS7UAC2/xWaa9izu5p320vxli7gpFPOZEzxuGRHZ4xJY5Yg0tnejbBjGdFAM5sDxawNzyJ7xiksnjWeTHu8pzFmkCxBpKtwJ7z3EiF/Pss5kfW+chbMKeLUo0rx2PkGY8wQsASRjqIRqFlFRyDA0tBp7KWE844by3ETC5IdmTFmBLEEkU5UoXol7Pw7ja1tvNuUS+OEUj49bxKTCrOTHZ0xZoTxJHLhIrJYRN4TkW0icluc6VNEZJmIvCsia0XkgkTGk9ZUYeNzsO0v7NIyloZPpvaIS7jyxCMsORhjEiJhNQgR8QL3AecC1cBKEVmqqhtjin0b+L2q/kJEZgIvARWJiimt7d8M+zazNXc+LzROpWJyLhfMnmAno40xCZPIGsRCYJuq7lDVIPAUcHGPMgp09S1dANQmMJ701fgBbF/Grs5sXmis4MixeXxyzkRLDsaYhErkOYhJwK6Y4WrgxB5lbgdeEZFbgFzgnHgLEpEbgBsApkyZMuSBpqRoFPZtgA9WQNsBdnX4eDl6IkdPHsMFsyfYndHGmIRL6DmIfrgKeFRVy4ELgMdF5CMxqeoDqrpAVReUlZUNe5BJsfVl2PQCeLxsyDuJZ70XMGHKNEsOxphhk8gaRA0wOWa43B0X60vAYgBVfVNEsoBSYF8C40p94SDs3QAlR7Ey/2xe31bPsRPz+fhx4+0eB2PMsElkDWIlME1EpopIBnAlsLRHmQ+AfwIQkRlAFrA/gTGltpa9TpPSuqchEuK9rNm8vq2e6eMtORhjhl/CahCqGhaRm4GXAS/wsKpuEJE7gEpVXQrcCjwoIv+Gc8L6GlXVRMWU0ppr4Z3HQaOQXUht6Un8+QMfR5RkW3IwxiRFQm+UU9WXcC5djR333Zj3G4FTExlD2ti4FFA48cvsDmXz7KpqSvMz+MQcO+dgjEmOZJ+kNgAdDc7riFOp1zz+uLqW3Ewfl8ybZJeyGmOSxhJEskVCsO4ZEA9thcfwh3drEODS+ZPIzbSeUIwxyWMJItmaa6DtAJEjz+bF7UE6gmEumT+JwpyMZEdmjBnlLEEkW7Nz8/gbLeOoaejgnJnjGDcmK8lBGWOMJYjka65lTziHVbUB5k8p5NjxY/qexxhjhoEliGQJd8KO5bTWbuad+izKi7I5fdoouUvcGJMW7CxoMqjCmqcINdbwTlMe9aUn8Cm7nNUYk2IsQSRDoAltquGN6CzWlczgMwsmk5NhX4UxJrVYE1MydNRT09jB9kA+Zx07lvEFdlLaGJN6LEEMt1CAxnUvU93QwZTycmZNsudIG2NSk7VrDJdAM1S/TWjPJra/X0NT6XzOPG5qsqMyxpheWYIYDp2tUPkwRIJsasljTfEnWHzaArLsvIMxJoXZHmo4NH4AoQ52Tr6Ev+z0cvJRJUwszE52VMYYc0h2DiLRVKFpF6EovFrtZdyYLBZWFCc7KmOM6ZPVIBKpeTdsfQWaa9nYWUJHhnDpzHH2bAdjTFqwBJEIqrD6CWjcBRm5VI9bxF+rizhpajFl+ZnJjs4YY/rFEkQihDqc5FBQTuDYS/nzqn2U5ntYONWalowx6cPOQSRCoMn5f/KJvF7VRmtnmHNnjreuNIwxacUSRCK4CaImkMG6miaOn1Jkd0sbY9KOJYhECDQRVeWvOwMU5vg5+aiSZEdkjDEDZgkiEQJN1LYpBzo9LJo+Fr/XNrMxJv3YnisBOhtr2d7sZWppLlNLc5MdjjHGHBZLEEMpGoGtr1Hz/lZavQWccYw9AMgYk77sMteh0lAFH6ygbc9W1upRFM8+m+LcjGRHZYwxh80SxFBoeB9W/xZFqeQ49oyby+JjJic7KmOMGRRrYhoK+zaBL4Md06/jHc8sTj6yhCy/N9lRGWPMoFiCGApt+4jmjuVvO9oozctgtj0EyBgzAliCGKxAE7Ttp6ojh6aOEKdPK7PO+IwxI4IliMEINMPKhwhHIrzZMpbyomyOKMlJdlTGGDMkLEEMxo5lEI2weuyl7POO47RppYhY7cEYMzIkNEGIyGIReU9EtonIbb2UuVxENorIBhF5MpHxDJlwEDY8B3s3EpiwgLf2CkePzWNCgT0lzhgzciTsMlcR8QL3AecC1cBKEVmqqhtjykwDvgWcqqoNIjI2UfEMqV0rYP9mmHo6KwJHE4o0c4r1t2SMGWESWYNYCGxT1R2qGgSeAi7uUeZ64D5VbQBQ1X0JjGfo7H8PiipoGX8ia2tamDlhDCV59iAgY8zIksgEMQnYFTNc7Y6LdQxwjIi8ISIrRGRxvAWJyA0iUikilfv3709QuP0UCUN7PeRPYNX7DajCiVOt9mCMGXmSfZLaB0wDFgFXAQ+KSGHPQqr6gKouUNUFZWVJ7N+ocRe8dT9olLbMEtZVNzFjQj4FOf7kxWSMMQmSyARRA8T2N1HujotVDSxV1ZCq7gS24CSM1FS/HYJtMH0xlS2lRFTtMaLGmBErkQliJTBNRKaKSAZwJbC0R5nncGoPiEgpTpPTjgTGNDiBZsjMp710NutqWzh2/BgKc6xDPmPMyJSwBKGqYeBm4GVgE/B7Vd0gIneIyEVusZeBOhHZCCwD/l1V6xIV06B1NkPWGFa930A4arUHY8zIltDeXFX1JeClHuO+G/Nega+7r9TX0Ugwv5y11U0cMy7fuvM2xoxo1t13fzW8D50tbPfnEwxHWXBEUbIjMsaYhEr2VUzpoXU/bHyOqHhY2VzElOIcxo7JSnZUxhiTUJYg+qPq7xANs2XyZdRF8zjBag/GmFHAEkRfVKF+Bzr2OFbu81Kal2E9thpjRgVLEH3pbIFImN3hfA60Bjn+iCLrsdUYMypYguhLoBGAdXWQl+nj2PFjkhyQMcYMD0sQhxKNwpaX6QhF2N6awZzyArz2tDhjzChhl7keSu070HaA97LnEg4WMsueNW2MGUX6nSBEZAFwOjAR6ADWA692ddU94oQCsGM54aKp/KPhWI4em0dupuVTY8zo0WcTk4hcKyLv4DzYJxt4D9gHnAa8JiKPiciUxIaZBDuWQSTE9uy5dIaVOeVWezDGjC79OSTOwXniW0e8iSIyD6cH1g+GMrCkioRhzzo0bxyVDdmU5sGkQnucqDFmdOkzQajqfb1NE5EMVV09tCGlgOqVEI1woPRj7NsW5Oxjx9qlrcaYUaffVzGJyHIRqYgZXojTpffI0l4PO5ZD4RTeaSkkw+fh2An5yY7KGGOG3UDOuv4Q+LOI3I3z6NDzgWsTElUydTYDEJh0ClvWBZg1qYBMnzfJQRljzPDrd4JQ1ZdF5EbgVeAAMF9V9yQssmQJtgGwuT5MOKrMtpPTxphRaiBNTN8B7gHOAG4HlovIJxIUV/IE21CUNXvDTCrKpjQvM9kRGWNMUgzkTuoSYKGqvqmqvwQ+DnwtMWElSUcDNFTR3BmlvtNjl7YaY0a1gTQxfa3H8PvAuUMeUbK07ofKh0CV9zJmk+nxclRZXrKjMsaYpOnPjXIPisjsXqblisgXReSzQx/aMOuoB1U6p3+St5nJ9HH5+L3WVZUxZvTqTw3iPuA7bpJYD+wHsnBujhsDPAw8kbAIh4t7cnpboIhQpI3jJlrzkjFmdOvPjXKrgctFJA9YAEzA6Ytpk6q+l+D4hk+oHYD1+4OU5mUwboydnDbGjG59JggRmaKqH6hqK7A88SElSbCdtqiP2uYQZxxTZndOG2NGvf40sj/X9UZE/jeBsSRHsA02vwh711PTmYVHhBl257QxxvTrHETsofSRiQokaRqqYPdaonnjeTM4l6mlueRkWLfexhjTnxqE9vJ+ZIgEAagtv4D6aB7HjrfagzHGQP9qEHNFpBmnJpHtvscdVlVN74c0R0IAbDnQSYbPw9TS3CQHZIwxqaE/VzGN7J7qIkGiqmw5EODIUrv3wRhjutjeMBKkqTNKRxiOseYlY4zpZgkiEmZfW5RMv4cjinOSHY0xxqSMUZ8gIqFO9ncoR5fl4bPmJWOM6Tbq94j7m1oIqpfp1rxkjDEHSWiCEJHFIvKeiGwTkdsOUe7TIqIisiCR8cSzp74Znz+DyUXWvGSMMbESliBExIvT0d/5wEzgKhGZGadcPvBV4K1ExdKbYEsdwX3bKCkpw+OxrjWMMSZWImsQC4FtqrpDVYPAU8DFccr9F/BjIJDAWOLau+kNwngonLN4uFdtjDEpL5EJYhKwK2a42h3XTUSOByar6ouHWpCI3CAilSJSuX///qGJLhyk7f13ac0/igljxw/NMo0xZgRJ2klqEfEAPwNu7ausqj6gqgtUdUFZWdmQrD+0Zz3Nra3kTF1ozUvGGBNHIhNEDTA5ZrjcHdclH5gFLBeRKuAkYOmwnKjuaKB57Uu0eIuYXDEt4aszxph0lMgEsRKYJiJTRSQDuBJY2jVRVZtUtVRVK1S1AlgBXKSqlQmMCaJRqHqDhpYOasaeSaBqQ/cAABoDSURBVHmx9b1kjDHxJCxBqGoYuBl4GdgE/F5VN4jIHSJyUaLW26fqt4nuXsv7Wsq4yUfhteYlY4yJK6EPPlDVl4CXeoz7bi9lFyUylm6dLTR3hFhfdAmfHJs3LKs0xph0NPrupA53si+YiS8jgynW95IxxvRq1CUIjQTZ36FUlORa30vGGHMIo24P2dzaRnvEaw8GMsaYPoy6BHGgsYWIN8MShDHG9GHUJYj65lbG5OaQnTGyH5RnjDGDNaoSRGtnmLb2dkoL0/sx2sYYMxxGVYLYVV1NZqSVscWFyQ7FGGNS3qhKEPt2bSHT56GgYn6yQzHGmJQ3ahJEOBKlrr6Bohw/klOS7HCMMSbljZoEUd3QgYTbKRiTD96E3kBujDEjwqhJEDsPtJGlAQrG2PkHY4zpj1GTIHbtO8AkfyveTOtewxhj+mNUJIjG9iD5u9+izNcOE+0EtTHG9MeoSBBVde1kh5soKCuH8bOTHY4xxqSFUZEg3q9rY4wnQE5eQbJDMcaYtDHiE0Q4EqW6oYOxWSHIzE92OMYYkzZGfILY3RRAO1spzohCpnWxYYwx/TXiE0RVXRvj2rdSkOWH0mOSHY4xxqSNEZ8g9ldvY0bnGrxFkyHX7qA2xpj+GtEJorUzTNbulRTk5cCxn0h2OMYYk1ZGdIKobmjHF+1kTFk55BQnOxxjjEkrIzpB7KrvIEtC5OfmJTsUY4xJOyM6QVQ3tFOcqXj8mckOxRhj0s6ITRDNgRCN7SGKMhV8liCMMWagRmyC2FXfDhqlMEPBawnCGGMGasQ+GKG6oYM8X4Qc8VoNwhhjDsOIrEGoKrvq25kbWo0gdge1McYchhGZIJo7wnS0tTIlsAUmzLE7qI0x5jCMyASxq6GdkvbtjMnywbhZ4BmRH9MYYxJqRO45d9W3M7lzC9m5+TBmUrLDMcaYtJTQBCEii0XkPRHZJiK3xZn+dRHZKCJrReQvInLEYNepqlQ3dFCcBVI8Fbwj9jy8McYkVMIShIh4gfuA84GZwFUiMrNHsXeBBao6B3gG+Mlg19vQHqK1M0xxJnZ5qzHGDEIiaxALgW2qukNVg8BTwMWxBVR1maq2u4MrgPLBrrS6wVmcc/+Df7CLM8aYUSuRCWISsCtmuNod15svAX+KN0FEbhCRShGp3L9//yFXWtPQQV6GhyxvFLwZA43ZGGOMKyVOUovI54AFwH/Hm66qD6jqAlVdUFZWdshl1TR2UD7G59z/YDfIGWPMYUtkgqgBJscMl7vjDiIi5wD/AVykqp2DWWFzIERLIMzEfPdjWROTMcYctkQmiJXANBGZKiIZwJXA0tgCIjIf+CVOctg32BXWNnYAMDHf64ywk9TGGHPYEpYgVDUM3Ay8DGwCfq+qG0TkDhG5yC3230Ae8LSIrBaRpb0srl9qGzvI8Aole95wRlgTkzHGHLaE3iSgqi8BL/UY992Y9+cM5fpqGgMckdOJp347jJ8FhYO+rcIYY0atlDhJPRQCoQh1rZ0cFdrijJhyit0kZ4wxgzBiEsTupgCqMKFzJ+SNtWdQG2PMII2YBFHb2IFHhDxfFIqOAJFkh2SMMWltxCSImsYOxuZn4CMCHru81RhjBmtEJIhwJMrepgCTCvygandQG2PMEBgRCWJfSyfhqDKp+/4HSxDGGDNYI+Iyn64b5Cbkux/Hrl4yI0woFKK6uppAIJDsUEyKy8rKory8HL9/8E3tI2JPWtPYQVGOnxxP1BlhNQgzwlRXV5Ofn09FRQViF2CYXqgqdXV1VFdXM3Xq1EEvL+2bmFSV2sYAk4pyIBpyRtpJajPCBAIBSkpKLDmYQxIRSkpKhqymmfYJor4tSCAUYWJhFkSCzkjrpM+MQJYcTH8M5e8k7RPE7iYnU04oyIZG9/ET1sRkjDGDlvYJYk9TgCy/lyJpg6rXoXAy5I1LdljGjDher5d58+Z1v370ox8lO6ReLVmyhPb29u7hCy64gMbGxkPOU1FRwYEDBw5Z5tFHH+Xmm28+ZJnly5fzj3/8o//BprC0P0m9uznA+IJMpM190txRZ4Mn7fOeMSknOzub1atXJzuMflmyZAmf+9znyMnJAeCll17qY46hs3z5cvLy8jjllFOGbZ2JktYJojPsdNB3dFkJtLvNSzklyQ3KmARb/t4+9rcM6tlaH1GWn8mi6WMHPF9TUxMLFy5k6dKlTJ8+nauuuoqzzz6b66+/nry8PK6//npeeeUVxo8fz1NPPUVZWRmrV6/mxhtvpL29naOOOoqHH36YoqIiFi1axIknnsiyZctobGzkoYce4vTTTycSiXDbbbexfPlyOjs7uemmm/jyl7/M8uXLuf322yktLWX9+vWccMIJ/OY3v+Gee+6htraWs846i9LSUpYtW0ZFRQWVlZWUlpZyySWXsGvXLgKBAF/96le54YYbDvkZH3nkEX74wx9SWFjI3Llzycx0HiPw/PPPc+eddxIMBikpKeGJJ56go6OD+++/H6/X2x1LY2PjR8qNG5cerRxpfai9r7nT6aCvIAva6yAzz54BYUyCdHR0HNTE9Lvf/Y6CggLuvfderrnmGp566ikaGhq4/vrrAWhra2PBggVs2LCBM888k+9973sAfOELX+DHP/4xa9euZfbs2d3jAcLhMG+//TZLlizpHv/QQw9RUFDAypUrWblyJQ8++CA7d+4E4N1332XJkiVs3LiRHTt28MYbb/CVr3yFiRMnsmzZMpYtW/aRz/Hwww+zatUqKisrufvuu6mrq+v1M+/evZv//M//5I033uD1119n48aN3dNOO+00VqxYwbvvvsuVV17JT37yEyoqKrjxxhv5t3/7N1avXs3pp58et1y6SOsaxJ5m5wT1+IIseL/Oag9mVDicI/2h0FsT07nnnsvTTz/NTTfdxJo1a7rHezwerrjiCgA+97nP8alPfYqmpiYaGxs588wzAbj66qv5zGc+0z3Ppz71KQBOOOEEqqqqAHjllVdYu3YtzzzzDODUWrZu3UpGRgYLFy6kvLwcgHnz5lFVVcVpp512yM9x991384c//AGAXbt2sXXrVkpK4u873nrrLRYtWkRZWRkAV1xxBVu2OI8UqK6u5oorrmD37t0Eg8Fe7zvob7lUlNY1iN1NAYpy/GT5PE4NwhKEMcMuGo2yadMmcnJyaGho6LVcfy6/7Gq+8Xq9hMNhwLnX6Z577mH16tWsXr2anTt3ct555x1Uvuc8vVm+fDmvvfYab775JmvWrGH+/PmHfc/ALbfcws0338y6dev45S9/2ety+lsuFaVtglBV9jR1ML4gG0LtEO60BGFMEtx1113MmDGDJ598kmuvvZZQyLlhNRqNdh/1P/nkk5x22mkUFBRQVFTE//3f/wHw+OOPd9cmevPxj3+cX/ziF93L3bJlC21tbYecJz8/n5aWlo+Mb2pqoqioiJycHDZv3syKFSsOuZwTTzyRv/3tb9TV1REKhXj66acPWtakSZMAeOyxx3pdd2/l0kHaNjE1B8K0dUac5qV2tw3RHhJkTMJ0nYPosnjxYq699lp+9atf8fbbb5Ofn88ZZ5zBnXfeyfe+9z1yc3N5++23ufPOOxk7diy/+93vAGcn2XWS+sgjj+SRRx455Hqvu+46qqqqOP7441FVysrKeO655w45zw033MDixYu7z0XExnz//fczY8YMpk+fzkknnXTI5UyYMIHbb7+dk08+mcLCwoM+/+23385nPvMZioqKOPvss7vPi3zyk5/ksssu449//CP33HNPr+XSgahqsmMYkAULFmhlZSVb9rbw4trd/PMJYxm37WknSZz0r5A1JtkhGjPkNm3axIwZM5IdxoDk5eXR2tqa7DBGpXi/FxFZpaoLBrKctG1i2tscwOsRSsP7oO0ATD/fkoMxxgyhNE4QnZTlZ+INum19xUclNyBjzEGs9pD+0jJBqCp7mwOMG5MJgQbw+CAjN9lhGWPMiJKWCaKhPUQwHGVsrg92r4HsQrCeLo0xZkilZYLY23WDXFYYwkEYPzvJERljzMiTtgnC7xWK/e5NMXb/gzHGDLm0TBD73BPUnoh7R6I/O7kBGTMKiAi33npr9/BPf/pTbr/99uQFNAyqqqp48skne51eW1vLZZdddtjLnjVr1qDWn2jpmSBaAowdkwVhN0H4LEEYk2iZmZk8++yzfT4zYbj11b3GYBxqBx0Oh5k4cWL33eLDvf7hkHZ3UoejSiiijB+TBZ3uZXT+rOQGZcxw2voatO4d2mXmjYNp5xyyiM/n44YbbuCuu+7i+9///kHTqqqq+OIXv8iBAwcoKyvjkUceYcqUKVxzzTWMGTOGyspK9uzZw09+8pO4R9zXXHMNWVlZVFZW0tzczM9+9jMuvPBCqqqq+PznP9/dtca9997LKaecwvLly/nOd75DUVERmzdvZsuWLb12452Xl8e//Mu/8NJLLzFhwgR+8IMf8I1vfIMPPviAJUuWcNFFF/Xapfhtt93Gpk2bmDdvHldffTVFRUU8++yztLa2EolEeOyxx7jwwgtZv349kUiEb37zm/z5z3/G4/Fw/fXXc8sttxz0OVetWsUXv/hFgO7+pLq2X7zP2XP9l156adxyiZJ2CSIUiQIwLisM2153koPVIIwZFjfddBNz5szhG9/4xkHjb7nlFq6++mquvvpqHn74Yb7yla90d4exe/duXn/9dTZv3sxFF13Ua5NMVVUVb7/9Ntu3b+ess85i27ZtjB07lldffZWsrCy2bt3KVVddRWVlJQDvvPMO69ev7+4d9eGHH6a4uJiOjg4+9rGP8elPf5qSkhLa2to4++yz+e///m8uvfRSvv3tb/Pqq6+yceNGrr76ai666KKDuhTv7Ozk1FNP5bzzzuNHP/oRP/3pT3nhhRcA54ly77zzDmvXrqW4uLi7x1mABx54gKqqKlavXo3P56O+vv4jn/Haa6/l3nvv5YwzzuDf//3fu8f39jl7rr+9vb3X7ZEIaZcgwhElw+ehqGWrcwXT/M/ZE+TM6NLHkX4ijRkzhi984QvcfffdZGd/eGD25ptv8uyzzwLw+c9//qAEcskll+DxeJg5cyZ79/Ze87n88svxeDxMmzaNI488ks2bNzN16lRuvvlmVq9ejdfr7e5qG2DhwoUHdZ3dWzfeGRkZLF68GIDZs2eTmZmJ3+9n9uzZ/epSvKdzzz2X4uKP9vv22muvceONN+LzObvVnmUaGxtpbGzkjDPO6N5Of/rTnwAIhUK9fs5Y/S03VBKaIERkMfBzwAv8SlV/1GN6JvBr4ASgDrhCVasOtcxQJMrYvAykfrtz/0Ph5MQEb4yJ62tf+xrHH3881157bb/Kx3bJ3dX323/8x3/w4osvAnQ/Y6Jnd+Aiwl133cW4ceNYs2YN0WiUrKwPm5Nzcz+8OTa2G++cnBwWLVrU3a223+/vXrbH4+mOx+PxfKRL8Y9//OMHxbB8+fKPfJ7Y9Q6VQ33Owyk3VBJ26C0iXuA+4HxgJnCViMzsUexLQIOqHg3cBfy4r+WGo8oR3v3Q8D5MmNdXcWPMECsuLubyyy/noYce6h53yimn8NRTTwHwxBNPcPrppx9yGd///ve7n+/Q5emnnyYajbJ9+3Z27NjB9OnTaWpqYsKECXg8Hh5//HEikUjc5Q20G++eeutSvLduw+M599xz+eUvf9mddHo2MRUWFlJYWMjrr78OONspNv54nzNe1+H92R5DJZFtMwuBbaq6Q1WDwFPAxT3KXAx0dZD+DPBP0sdTRTJDTRxZ8zx4fTDphCEP2hjTt1tvvfWgq5nuueceHnnkEebMmcPjjz/Oz3/+8wEvc8qUKSxcuJDzzz+f+++/n6ysLP71X/+Vxx57jLlz57J58+Zej94XL15MOBxmxowZ3HbbbX12493Tddddx8yZMzn++OOZNWsWX/7ylwmHw8yZMwev18vcuXO56667+lzGlClTmDNnDnPnzo179dEjjzzCTTfdxLx584jtSbu3z9lz/f3dHkMlYd19i8hlwGJVvc4d/jxwoqreHFNmvVum2h3e7pY50GNZNwA3AEyZNP6EDa88Tt7EY6BwSkJiNybVpGN33wNxzTXXcOGFFx72PQXmYKOqu29VfUBVF6jqgrLxk8ibeY4lB2OMSbBEnqSuAWLPIJe74+KVqRYRH1CAc7LaGDOKPProo8kOwcSRyBrESmCaiEwVkQzgSmBpjzJLgavd95cBf9V0e8SdMcPE/jRMfwzl7yRhCUJVw8DNwMvAJuD3qrpBRO4QkYvcYg8BJSKyDfg6cFui4jEmnWVlZVFXV2dJwhySqlJXVzdkl7+m7TOpjRlNQqEQ1dXV3df2G9ObrKwsysvL8fv9B40/nJPUaXcntTGjkd/vP+iuYWOGQ1pcxWSMMWb4WYIwxhgTlyUIY4wxcaXdSWoRaQHeS3Yc/VAKpNaTVeKzOIdOOsQIFudQS5c4p6tq/kBmSMeT1O8N9Ex8MohIpcU5dNIhznSIESzOoZZOcQ50HmtiMsYYE5clCGOMMXGlY4J4INkB9JPFObTSIc50iBEszqE2YuNMu5PUxhhjhkc61iCMMcYMA0sQxhhj4kqrBCEii0XkPRHZJiIp0/OriDwsIvvcJ+R1jSsWkVdFZKv7f1GSY5wsIstEZKOIbBCRr6ZonFki8raIrHHj/J47fqqIvOV+979zu5BPOhHxisi7IvKCO5xycYpIlYisE5HVXZc6ptr37sZUKCLPiMhmEdkkIienWpwiMt3djl2vZhH5WgrG+W/u3896Efmt+3c14N9m2iQIEfEC9wHnAzOBq0RkZnKj6vYosLjHuNuAv6jqNOAvJL8r8zBwq6rOBE4CbnK3X6rF2QmcrapzgXnAYhE5CfgxcJeqHg00AF9KYoyxvorTnX2XVI3zLFWdF3O9fqp97wA/B/6sqscCc3G2a0rFqarvudtxHnAC0A78gRSKU0QmAV8BFqjqLMCL8zyegf82VTUtXsDJwMsxw98CvpXsuGLiqQDWxwy/B0xw30/AucEv6XHGxPdH4NxUjhPIAd4BTsS5U9UX77eQxPjKcXYGZwMvAJKicVYBpT3GpdT3jvM0yZ24F86kapw9YjsPeCPV4gQmAbuAYpyboV8APn44v820qUHw4YfuUu2OS1XjVHW3+34PMC6ZwcQSkQpgPvAWKRin22yzGtgHvApsBxrVeQgVpM53vwT4BhB1h0tIzTgVeEVEVonIDe64VPvepwL7gUfcJrtfiUguqRdnrCuB37rvUyZOVa0Bfgp8AOwGmoBVHMZvM50SRNpSJ2WnxPXEIpIH/C/wNVVtjp2WKnGqakSdKnw5sBA4NskhfYSIXAjsU9VVyY6lH05T1eNxmmdvEpEzYiemyPfuA44HfqGq84E2ejTTpEicALjt9xcBT/ecluw43fMfF+Mk3YlALh9tAu+XdEoQNcDkmOFyd1yq2isiEwDc//clOR5ExI+THJ5Q1Wfd0SkXZxdVbQSW4VSHC0Wkq++wVPjuTwUuEpEq4CmcZqafk3pxdh1Roqr7cNrLF5J633s1UK2qb7nDz+AkjFSLs8v5wDuqutcdTqU4zwF2qup+VQ0Bz+L8Xgf820ynBLESmOaeic/Aqd4tTXJMh7IUuNp9fzVOm3/SiIjgPAN8k6r+LGZSqsVZJiKF7vtsnPMkm3ASxWVusaTHqarfUtVyVa3A+S3+VVU/S4rFKSK5IpLf9R6n3Xw9Kfa9q+oeYJeITHdH/ROwkRSLM8ZVfNi8BKkV5wfASSKS4/7dd23Lgf82k32iZ4AnXy4AtuC0Sf9HsuOJieu3OG19IZwjoS/htEf/BdgKvAYUJznG03CqvWuB1e7rghSMcw7wrhvneuC77vgjgbeBbTjV+sxkf+8xMS8CXkjFON141rivDV1/N6n2vbsxzQMq3e/+OaAoRePMBeqAgphxKRUn8D1gs/s39DiQeTi/TetqwxhjTFzp1MRkjDFmGFmCMMYYE5clCGOMMXFZgjDGGBOXJQhjjDFxWYIwI4aIRNweNteLyPNd91P0Mc8/+lHmdLdnzNXuvRm9lWt1/6+QmJ59e5SZ0NXz61ASkQwR+XvMjVDGDJolCDOSdKjT0+YsoB64qa8ZVPWUfiz3s8AP3WV3DDLGrwMPDnIZH6GqQZzr8K8Y6mWb0csShBmp3sTtjExE8kTkLyLyjvtchIu7CsUc9S8SkeUxzyN4QhzXAZcD/+WO63VZ/fRp4M/uOq8Rkefc5wdUicjNIvJ1t7O6FSJS7JZbLiJ3iUilOM9J+JiIPOs+e+DOmGU/h5PMjBkSVh01I4777JB/wulaBCAAXKqqzSJSCqwQkaX60btE5wPHAbXAG8CpqvorETkN507pZ9wmnP4sK15cU4EGVe2MGT3LXW8Wzh2u31TV+SJyF/AFnB5jAYKqukCcBz39EedZBPXAdhG5S1XrcO6a/dhAtpUxh2I1CDOSZLvdhHd1t/yqO16AH4jIWpxuECYRvzvmt1W1WlWjOF2RVMQp099lxTMBp0vrWMtUtUVV9+N0y/y8O35dj/UvjRm/QVV3u4lmB24nlqoaAYJdfS8ZM1iWIMxI0qFON+FH4OzIu85BfBYoA05wp+/FOWLvKfbIPkL8GnZ/lxU3vjhlY9cZjRmO9lh/Z5wy8cpl4tSYjBk0SxBmxFHVdpxHLt7qNgkV4Dy7ISQiZ+EkkMM1mGVtIX6tZEiISAlwQJ0uno0ZNEsQZkRS1a4eYa8CngAWiMg6nHb9zYNY9GEvS1XbcM4ZHD2I9R/KWcCLCVq2GYWsN1djhpGIXIrTPPXtBCz7WeA2Vd0y1Ms2o5NdxWTMMFLVP7hNQUPKfYjWc5YczFCyGoQxxpi47ByEMcaYuCxBGGOMicsShDHGmLgsQRhjjInLEoQxxpi4/h8EFwxtjJ6GfgAAAABJRU5ErkJggg==\n",
      "text/plain": [
       "<Figure size 432x288 with 1 Axes>"
      ]
     },
     "metadata": {
      "needs_background": "light"
     },
     "output_type": "display_data"
    }
   ],
   "source": [
    "plt.plot(x_op, y_op, label='Exponential data', alpha=0.5)\n",
    "plt.plot(x_onp, y_onp, label='Non-parametric data', alpha=0.5)\n",
    "\n",
    "plt.xlabel('Rainfall (mm)')\n",
    "plt.ylabel('F(x)')\n",
    "\n",
    "plt.legend()\n",
    "plt.title('CDFs for two methods of simulating rainfall')\n",
    "plt.xlim(0,80)\n",
    "plt.savefig('cdfs.png', dpi=600)"
   ]
  },
  {
   "cell_type": "code",
   "execution_count": null,
   "metadata": {},
   "outputs": [],
   "source": []
  },
  {
   "cell_type": "markdown",
   "metadata": {},
   "source": [
    "Run the statistics on it. Two-sided KS test: [ks_2samp method](https://docs.scipy.org/doc/scipy/reference/generated/scipy.stats.ks_2samp.html#scipy.stats.ks_2samp) in scipy.\n",
    "\n",
    "Additional info from: https://sites.google.com/a/ucsc.edu/krumholz/teaching-and-courses/ast119_w15/class-10"
   ]
  },
  {
   "cell_type": "markdown",
   "metadata": {},
   "source": [
    "The `ks_2samp` method returns a tuple: first is D, maximum difference between the CDF of the input data and the model CDF. The second is the p-value, i.e. the probability that if the data was actually drawn from the proposed CDF, then the resulting value of D would have been as/larger than the one we measured\n",
    "\n",
    "E.g., D = 0.0305, p-value 0.3, then 30% of the time we would expect a value of D as large as the one actually got even if the data had been drawn from the proposed distribution. There cannot reject the hypothesis that the data were drawn from the proposed distribution\n",
    "\n",
    "**In this case**, we can reject the null hypothesis since the p-value is well below 1%. Therefore the two datasets come from different distributions. I.e., it is probable that the two distributions are different. \n",
    "\n",
    "There are two options for interpreting the result: 1. Use p-level as level of significant where p < 0.01 is highly significant or 2. Use statistic value given by python and compare it to the [KS-test critical value table](https://sparky.rice.edu//astr360/kstest.pdf) according to sample size. When statistic value is greater than the critical value, then the two distributions are different."
   ]
  },
  {
   "cell_type": "code",
   "execution_count": 21,
   "metadata": {},
   "outputs": [
    {
     "data": {
      "text/plain": [
       "Ks_2sampResult(statistic=0.07036848657981756, pvalue=0.0)"
      ]
     },
     "execution_count": 21,
     "metadata": {},
     "output_type": "execute_result"
    }
   ],
   "source": [
    "# Run the statistics\n",
    "\n",
    "# first argument is the dataset, the second is the second dataset\n",
    "st.ks_2samp(op, onp)"
   ]
  },
  {
   "cell_type": "code",
   "execution_count": 22,
   "metadata": {},
   "outputs": [
    {
     "name": "stdout",
     "output_type": "stream",
     "text": [
      "0.002519897559309453\n"
     ]
    }
   ],
   "source": [
    "# What is the D_crit value for the two sample sizes\n",
    "n1 = len(op)\n",
    "n2 = len(onp)\n",
    "\n",
    "# Use alpha = 0.05\n",
    "alpha = 0.05\n",
    "c_alpha = 1.36\n",
    "\n",
    "D_crit = c_alpha*np.sqrt((n1+n2)/(n1*n2))\n",
    "\n",
    "print(D_crit)"
   ]
  },
  {
   "cell_type": "markdown",
   "metadata": {},
   "source": [
    "The statistics value (~0.07) is greater than the critical value (0.002) so the two distributions are different."
   ]
  },
  {
   "cell_type": "markdown",
   "metadata": {},
   "source": [
    "## Take-aways from this work:\n",
    "- when sample sizes are sufficiently large there are small effect sizes and thus very small p-values. P-values can't answer the question \"are these distributions similar.\" For the KS test any small difference in distributions will be significant at large sample sizes. See discussion [here](https://stats.stackexchange.com/questions/349618/ks-test-always-significant), [here](https://stats.stackexchange.com/questions/2516/are-large-data-sets-inappropriate-for-hypothesis-testing), and [here](https://stats.stackexchange.com/questions/125750/sample-size-too-large).\n",
    "\n",
    "- so, instead we have to ask: what are we trying to get out of this analysis? What is the magnitude of difference between the two distributions?\n",
    "- what we're seeing is that the data from the simulations (fit to an exponential distribution) overestimates small rainfall events (between 0-5mm) compared to the non-parametric approach. And underestimates rainfall events between 5-20mm compared to non-parametric approach. For rainfall events between 20-25mm, the simulations data overestimates these events. The two methods perform similarly for events greater than 30mm.\n",
    "\n",
    "- could consider plotting a P-P plot as mentioned [here](https://stats.stackexchange.com/questions/406940/why-does-the-ks-test-function-give-a-p-value-of-0-for-these-two-samples) or a QQ plot, see [here](https://stats.stackexchange.com/questions/74434/kolmogorov-smirnov-test-strange-output)."
   ]
  },
  {
   "cell_type": "markdown",
   "metadata": {},
   "source": [
    "## Old code:"
   ]
  },
  {
   "cell_type": "code",
   "execution_count": null,
   "metadata": {},
   "outputs": [],
   "source": []
  },
  {
   "cell_type": "code",
   "execution_count": 4,
   "metadata": {},
   "outputs": [
    {
     "name": "stdout",
     "output_type": "stream",
     "text": [
      "number of rainfall events, len(x): 1858\n"
     ]
    }
   ],
   "source": [
    "# Step 1: Sort X {x_0....x_n} from small to large\n",
    "rain_days = rainfall.loc[rainfall['OL JOGI FARM'] > 0]\n",
    "x = pd.DataFrame(rain_days['OL JOGI FARM']).sort_values(by='OL JOGI FARM').values.tolist()\n",
    "x = pd.DataFrame(x); print('number of rainfall events, len(x):',len(x))"
   ]
  },
  {
   "cell_type": "code",
   "execution_count": 5,
   "metadata": {},
   "outputs": [
    {
     "data": {
      "text/plain": [
       "78.4"
      ]
     },
     "execution_count": 5,
     "metadata": {},
     "output_type": "execute_result"
    }
   ],
   "source": [
    "x[0].max()\n",
    "#x[0].min()"
   ]
  },
  {
   "cell_type": "code",
   "execution_count": 6,
   "metadata": {},
   "outputs": [
    {
     "name": "stdout",
     "output_type": "stream",
     "text": [
      "random number, u: 0.9123453334661172\n"
     ]
    }
   ],
   "source": [
    "# Step 2: Draw random number, u, from uniform distribution {0,1}\n",
    "u = np.random.uniform(low=0.0, high=1.0, size=None); print('random number, u:',u)"
   ]
  },
  {
   "cell_type": "code",
   "execution_count": 7,
   "metadata": {},
   "outputs": [
    {
     "name": "stdout",
     "output_type": "stream",
     "text": [
      "index for sample, ix: 1695\n"
     ]
    }
   ],
   "source": [
    "# Step 3: Get sample: X [u*len(x)] and round to an integer\n",
    "ix = int(u*len(x)); print('index for sample, ix:',ix)"
   ]
  },
  {
   "cell_type": "code",
   "execution_count": 8,
   "metadata": {},
   "outputs": [
    {
     "data": {
      "text/plain": [
       "24.9"
      ]
     },
     "execution_count": 8,
     "metadata": {},
     "output_type": "execute_result"
    }
   ],
   "source": [
    "# Step 4: Locate that rainfall sample by index\n",
    "x.iloc[ix,0] # row ix, column 0"
   ]
  },
  {
   "cell_type": "code",
   "execution_count": 9,
   "metadata": {},
   "outputs": [],
   "source": [
    "# Step 5: Generate 365 integer numbers \n",
    "data = []\n",
    "\n",
    "for i in np.arange(1,366):\n",
    "    u = np.random.uniform(low=0.0, high=1.0, size=None)\n",
    "    ix = int(u*len(x))\n",
    "    x.iloc[ix,0] \n",
    "    data.append(ix)\n",
    "\n",
    "# Step 6: Get rainfall for those integer numbers\n",
    "rf = x.iloc[data]\n",
    "\n",
    "# Step 7: Don't want it to rain all of the time\n",
    "t_sim=365\n",
    "\n",
    "# Force doy to be in [1,365]:\n",
    "doy_start=1\n",
    "doys = np.arange(doy_start, doy_start + t_sim)\n",
    "while (doys - 365 > 0).any() == True:\n",
    "        doys = doys - 365 * ((doys - 365) > 0)\n",
    "#amounts = [exponential(scale=s0_climate.alpha_r[doy-1], size=1)[0] for doy in doys]\n",
    "amounts= rf[0].to_list()\n",
    "\n",
    "s0_climate = Climate(data_file=data_file, station=station, interval=interval)"
   ]
  },
  {
   "cell_type": "code",
   "execution_count": 10,
   "metadata": {},
   "outputs": [
    {
     "name": "stdout",
     "output_type": "stream",
     "text": [
      "there are 365  days of rainfall\n",
      "total annual rainfall for one simulation is:  606.7\n"
     ]
    }
   ],
   "source": [
    "rain_days = [(uniform(low=0, high=1, size=1) <= s0_climate.lambda_r[doy-1] ).astype(int) for doy in doys]\n",
    "final = np.multiply(amounts, [v[0] for v in rain_days])\n",
    "print('there are',len(final),' days of rainfall')\n",
    "print('total annual rainfall for one simulation is: ',final.sum())"
   ]
  }
 ],
 "metadata": {
  "kernelspec": {
   "display_name": "Python 3",
   "language": "python",
   "name": "python3"
  },
  "language_info": {
   "codemirror_mode": {
    "name": "ipython",
    "version": 3
   },
   "file_extension": ".py",
   "mimetype": "text/x-python",
   "name": "python",
   "nbconvert_exporter": "python",
   "pygments_lexer": "ipython3",
<<<<<<< HEAD
   "version": "3.8.1"
=======
   "version": "3.8.6"
>>>>>>> ba76103f
  }
 },
 "nbformat": 4,
 "nbformat_minor": 4
}<|MERGE_RESOLUTION|>--- conflicted
+++ resolved
@@ -844,11 +844,7 @@
    "name": "python",
    "nbconvert_exporter": "python",
    "pygments_lexer": "ipython3",
-<<<<<<< HEAD
    "version": "3.8.1"
-=======
-   "version": "3.8.6"
->>>>>>> ba76103f
   }
  },
  "nbformat": 4,
